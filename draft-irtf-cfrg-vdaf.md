---
title: "Verifiable Distributed Aggregation Functions"
abbrev: "VDAF"
docname: draft-irtf-cfrg-vdaf-latest
category: info

ipr: trust200902
area: IRTF
workgroup: CFRG
keyword: Internet-Draft

stand_alone: yes
smart_quotes: no
pi: [toc, sortrefs, symrefs]

author:
 -
    name: Richard L. Barnes
    organization: Cisco
    email: rlb@ipv.sx
 -
    name: David Cook
    organization: ISRG
    email: divergentdave@gmail.com
 -
    name: Christopher Patton
    organization: Cloudflare
    email: chrispatton+ietf@gmail.com
 -
    name: Phillipp Schoppmann
    organization: Google
    email: schoppmann@google.com

normative:

  FIPS202:
    title: "SHA-3 Standard: Permutation-Based Hash and Extendable-Output Functions"
    date: August 2015
    seriesinfo: NIST FIPS PUB 202

informative:

  AGJOP21:
    title: "Prio+: Privacy Preserving Aggregate Statistics via Boolean Shares"
    author:
      - ins: S. Addanki
      - ins: K. Garbe
      - ins: E. Jaffe
      - ins: R. Ostrovsky
      - ins: A. Polychroniadou
    date: 2021
    target: https://ia.cr/2021/576

  BBCGGI19:
    title: "Zero-Knowledge Proofs on Secret-Shared Data via Fully Linear PCPs"
    author:
      - ins: D. Boneh
      - ins: E. Boyle
      - ins: H. Corrigan-Gibbs
      - ins: N. Gilboa
      - ins: Y. Ishai
    date: 2019
    seriesinfo: CRYPTO 2019
    target: https://ia.cr/2019/188

  BBCGGI21:
    title: "Lightweight Techniques for Private Heavy Hitters"
    author:
      - ins: D. Boneh
      - ins: E. Boyle
      - ins: H. Corrigan-Gibbs
      - ins: N. Gilboa
      - ins: Y. Ishai
    date: 2021
    seriesinfo: IEEE S&P 2021
    target: https://ia.cr/2021/017

  CGB17:
    title: "Prio: Private, Robust, and Scalable Computation of Aggregate Statistics"
    author:
      - ins: H. Corrigan-Gibbs
      - ins: D. Boneh
    date: 2017
    seriesinfo: NSDI 2017
    target: https://dl.acm.org/doi/10.5555/3154630.3154652

  Dou02:
    title: "The Sybil Attack"
    author:
      - ins: J. Douceur
    date: 2002
    seriesinfo: IPTPS 2002
    target: https://doi.org/10.1007/3-540-45748-8_24

  DPRS23:
    title: "Verifiable Distributed Aggregation Functions"
    author:
      - ins: H. Davis
      - ins: C. Patton
      - ins: M. Rosulek
      - ins: P. Schoppmann
    target: https://ia.cr/2023/130

  Dwo06:
    title: "Differential Privacy"
    author:
      - ins: C. Dwork
    date: 2006
    seriesinfo: ICALP 2006
    target: https://link.springer.com/chapter/10.1007/11787006_1

  EPK14:
    title: "RAPPOR: Randomized Aggregatable Privacy-Preserving Ordinal Response"
    author:
      - ins: Ú. Erlingsson
      - ins: V. Pihur
      - ins: A. Korolova
    date: 2014
    seriesinfo: CCS 2014
    target: https://dl.acm.org/doi/10.1145/2660267.2660348

  ENPA:
    title: "Exposure Notification Privacy-preserving Analytics (ENPA) White Paper"
    date: 2021
    target: https://covid19-static.cdn-apple.com/applications/covid19/current/static/contact-tracing/pdf/ENPA_White_Paper.pdf

  GI14:
    title: "Distributed Point Functions and Their Applications"
    author:
      - ins: N. Gilboa
      - ins: Y. Ishai
    date: 2014
    seriesinfo: EUROCRYPT 2014
    target: https://link.springer.com/chapter/10.1007/978-3-642-55220-5_35

  GKWWY20:
    title: Better concrete security for half-gates garbling (in the multi-instance setting)
    authors:
      - ins: C. Guo
      - ins: J. Katz
      - ins: X. Wang
      - ins: C. Weng
      - ins: Y. Yu
    date: 2020
    seriesinfo: CRYPTO 2020
    target: https://link.springer.com/chapter/10.1007/978-3-030-56880-1_28

<<<<<<< HEAD
  GKWY20:
    title: Efficient and Secure Multiparty Computation from Fixed-Key Block Ciphers
    authors:
      - ins: C. Guo
      - ins: J. Katz
      - ins: X. Wang
      - ins: Y. Yu
    date: 2020
    seriesinfo: S&P 2020
    target: https://eprint.iacr.org/2019/074
=======
  MRH04:
    title: "Indifferentiability, impossibility results on reductions, and applications to the random oracle methodology"
    seriesinfo:
      "In": "TCC 2004: Theory of Cryptography"
      "pages": 21-39
      DOI: 10.1007/978-3-540-24638-1_2
    target: https://doi.org/10.1007/978-3-540-24638-1_2
    date: Feb, 2004
    author:
      -
        ins: U. Maurer
        name: Ueli Maurer
        org: ETH Zurich
      -
        ins: R. Renner
        name: Renato Renner
        org: ETH Zurich
      -
        ins: C. Holenstein
        name: Clemens Holenstein
        org: ETH Zurich
>>>>>>> 402438c2

  OriginTelemetry:
    title: "Origin Telemetry"
    date: 2020
    target: https://firefox-source-docs.mozilla.org/toolkit/components/telemetry/collection/origin.html

  #Vad16:
  #  title: "The Complexity of Differential Privacy"
  #  author:
  #    - ins: S. Vadhan
  #  date: 2016
  #  target: https://link.springer.com/chapter/10.1007/978-3-319-57048-8_7

--- abstract

This document describes Verifiable Distributed Aggregation Functions (VDAFs), a
family of multi-party protocols for computing aggregate statistics over user
measurements. These protocols are designed to ensure that, as long as at least
one aggregation server executes the protocol honestly, individual measurements
are never seen by any server in the clear. At the same time, VDAFs allow the
servers to detect if a malicious or misconfigured client submitted an
measurement that would result in an invalid aggregate result.

--- middle

# Introduction

[TO BE REMOVED BY RFC EDITOR: The source for this draft and and the reference
implementation can be found at https://github.com/cfrg/draft-irtf-cfrg-vdaf.]

The ubiquity of the Internet makes it an ideal platform for measurement of
large-scale phenomena, whether public health trends or the behavior of computer
systems at scale. There is substantial overlap, however, between information
that is valuable to measure and information that users consider private.

For example, consider an application that provides health information to users.
The operator of an application might want to know which parts of their
application are used most often, as a way to guide future development of the
application.  Specific users' patterns of usage, though, could reveal sensitive
things about them, such as which users are researching a given health condition.

In many situations, the measurement collector is only interested in aggregate
statistics, e.g., which portions of an application are most used or what
fraction of people have experienced a given disease.  Thus systems that provide
aggregate statistics while protecting individual measurements can deliver the
value of the measurements while protecting users' privacy.

Most prior approaches to this problem fall under the rubric of "differential
privacy (DP)" {{Dwo06}}. Roughly speaking, a data aggregation system that is
differentially private ensures that the degree to which any individual
measurement influences the value of the aggregate result can be precisely
controlled. For example, in systems like RAPPOR {{EPK14}}, each user samples
noise from a well-known distribution and adds it to their measurement before
submitting to the aggregation server. The aggregation server then adds up the
noisy measurements, and because it knows the distribution from whence the noise
was sampled, it can estimate the true sum with reasonable precision.

Differentially private systems like RAPPOR are easy to deploy and provide a
useful guarantee. On its own, however, DP falls short of the strongest privacy
property one could hope for. Specifically, depending on the "amount" of noise a
client adds to its measurement, it may be possible for a curious aggregator to
make a reasonable guess of the measurement's true value. Indeed, the more noise
the clients add, the less reliable will be the server's estimate of the output.
Thus systems employing DP techniques alone must strike a delicate balance
between privacy and utility.

The ideal goal for a privacy-preserving measurement system is that of secure
multi-party computation (MPC): No participant in the protocol should learn
anything about an individual measurement beyond what it can deduce from the
aggregate. In this document, we describe Verifiable Distributed Aggregation
Functions (VDAFs) as a general class of protocols that achieve this goal.

VDAF schemes achieve their privacy goal by distributing the computation of the
aggregate among a number of non-colluding aggregation servers. As long as a
subset of the servers executes the protocol honestly, VDAFs guarantee that no
measurement is ever accessible to any party besides the client that submitted
it. At the same time, VDAFs are "verifiable" in the sense that malformed
measurements that would otherwise garble the result of the computation can be
detected and removed from the set of measurements. We refer to this property as
"robustness".

In addition to these MPC-style security goals of privacy and robustness, VDAFs
can be composed with various mechanisms for differential privacy, thereby
providing the added assurance that the aggregate result itself does not leak
too much information about any one measurement.

> TODO(issue #94) Provide guidance for local and central DP and point to it
> here.

The cost of achieving these security properties is the need for multiple servers
to participate in the protocol, and the need to ensure they do not collude to
undermine the VDAF's privacy guarantees.  Recent implementation experience has
shown that practical challenges of coordinating multiple servers can be
overcome.  The Prio system {{CGB17}} (essentially a VDAF) has been deployed in
systems supporting hundreds of millions of users: The Mozilla Origin Telemetry
project {{OriginTelemetry}} and the Exposure Notification Private Analytics
collaboration among the Internet Security Research Group (ISRG), Google, Apple,
and others {{ENPA}}.

The VDAF abstraction laid out in {{vdaf}} represents a class of multi-party
protocols for privacy-preserving measurement proposed in the literature. These
protocols vary in their operational and security requirements, sometimes in
subtle but consequential ways. This document therefore has two important goals:

 1. Providing higher-level protocols like {{?DAP=I-D.draft-ietf-ppm-dap}} with
    a simple, uniform interface for accessing privacy-preserving measurement
    schemes, documenting relevant operational and security requirements, and
    specifying constraints for safe usage:

    1. General patterns of communications among the various actors involved in
       the system (clients, aggregation servers, and the collector of the
       aggregate result);
    1. Capabilities of a malicious coalition of servers attempting to divulge
       information about client measurements; and
    1. Conditions that are necessary to ensure that malicious clients cannot
       corrupt the computation.

 1. Providing cryptographers with design criteria that provide a clear
    deployment roadmap for new constructions.

This document also specifies two concrete VDAF schemes, each based on a protocol
from the literature.

* The aforementioned Prio system {{CGB17}} allows for the privacy-preserving
  computation of a variety aggregate statistics. The basic idea underlying Prio
  is fairly simple:
  1. Each client shards its measurement into a sequence of additive shares and
     distributes the shares among the aggregation servers.
  1. Next, each server adds up its shares locally, resulting in an additive
     share of the aggregate.
  1. Finally, the aggregation servers send their aggregate shares to the data
     collector, who combines them to obtain the aggregate result.

  The difficult part of this system is ensuring that the servers hold shares of
  a valid, aggregatable value, e.g., the measurement is an integer in a
  specific range. Thus Prio specifies a multi-party protocol for accomplishing
  this task.

  In {{prio3}} we describe Prio3, a VDAF that follows the same overall framework
  as the original Prio protocol, but incorporates techniques introduced in
  {{BBCGGI19}} that result in significant performance gains.

* More recently, Boneh et al. {{BBCGGI21}} described a protocol called Poplar
  for solving the `t`-heavy-hitters problem in a privacy-preserving manner. Here
  each client holds a bit-string of length `n`, and the goal of the aggregation
  servers is to compute the set of strings that occur at least `t` times. The
  core primitive used in their protocol is a specialized Distributed Point
  Function (DPF) {{GI14}} that allows the servers to "query" their DPF shares on
  any bit-string of length shorter than or equal to `n`. As a result of this
  query, each of the servers has an additive share of a bit indicating whether
  the string is a prefix of the client's string. The protocol also specifies a
  multi-party computation for verifying that at most one string among a set of
  candidates is a prefix of the client's string.

  In {{poplar1}} we describe a VDAF called Poplar1 that implements this
  functionality.

Finally, perhaps the most complex aspect of schemes like Prio3 and Poplar1 is
the process by which the client-generated measurements are prepared for
aggregation. Because these constructions are based on secret sharing, the
servers will be required to exchange some amount of information in order to
verify the measurement is valid and can be aggregated. Depending on the
construction, this process may require multiple round trips over the network.

There are applications in which this verification step may not be necessary,
e.g., when the client's software is run a trusted execution environment. To
support these applications, this document also defines Distributed Aggregation
Functions (DAFs) as a simpler class of protocols that aim to provide the same
privacy guarantee as VDAFs but fall short of being verifiable.

> OPEN ISSUE Decide if we should give one or two example DAFs. There are natural
> variants of Prio3 and Poplar1 that might be worth describing.

The remainder of this document is organized as follows: {{overview}} gives a
brief overview of DAFs and VDAFs; {{daf}} defines the syntax for DAFs; {{vdaf}}
defines the syntax for VDAFs; {{prelim}} defines various functionalities that
are common to our constructions; {{prio3}} describes the Prio3 construction;
{{poplar1}} describes the Poplar1 construction; and {{security}} enumerates the
security considerations for VDAFs.

## Change Log

(\*) Indicates a change that breaks wire compatibility with the previous draft.

07:

* Rename PRG to XOF ("eXtendable Output Function"). Accordingly, rename PrgSha3
  to XofShake128 and PrgFixedKeyAes128 to XofFixedKeyAes128. "PRG" is a misnomer
  since we don't actually treat this object as a pseudorandom generator in
  existing security analysis.

* Replace cSHAKE128 with SHAKE128, re-implementing domain separation for the
  customization string using a simpler scheme. This change addresses the
  reality that implementations of cSHAKE128 are less common. (\*)

* Define a new VDAF, called Prio3SumVec, that generalizes Prio3Sum to a vector
  of summands.

* Prio3Histogram: Update the codepoint and use the parallel sum optimization
  introduced by Prio3SumVec to reduce the proof size. (\*)

* Daf, Vdaf: Rename interface methods to match verbiage in the draft.

* Daf: Align with Vdaf by adding a nonce to `shard()` and `prep()`.

* Vdaf: Have `prep_init()` compute the first prep share. This change is
  intended to simplify the interface by making the input to `prep_next()` not
  optional.

* Prio3: Split sharding into two auxiliary functions, one for sharding with
  joint randomness and another without. This change is intended to improve
  readability.

* Fix bugs in the ping-pong interface discovered after implementing it.

06:

* Vdaf: Define a wrapper interface for preparation that is suitable for the
  "ping-pong" topology in which two Aggregators exchange messages over a
  request/response protocol, like HTTP, and take turns executing the
  computation until input from the peer is required.

* Prio3Histogram: Generalize the measurement type so that the histogram can be
  used more easily with discrete domains. (\*)

* Daf, Vdaf: Change the aggregation parameter validation algorithm to take the
  set of previous parameters rather than a list. (The order of the parameters
  is irrelevant.)

* Daf, Vdaf, Idpf: Add parameter `RAND_SIZE` that specifies the number of
  random bytes consumed by the randomized algorithm (`shard()` for Daf and Vdaf
  and `gen()` for Idpf).

05:

* IdpfPoplar: Replace PrgSha3 with PrgFixedKeyAes128, a fixed-key mode for
  AES-128 based on a construction from {{GKWWY20}}. This change is intended to
  improve performance of IDPF evaluation. Note that the new PRG is not suitable
  for all applications. (\*)

* Idpf: Add a binder string to the key-generation and evaluation algorithms.
  This is used to plumb the nonce generated by the Client to the PRG.

* Plumb random coins through the interface of randomized algorithms.
  Specifically, add a random input to (V)DAF sharding algorithm and IDPF
  key-generation algorithm and require implementations to specify the length of
  the random input. Accordingly, update Prio3, Poplar1, and IdpfPoplar to match
  the new interface. This change is intended to improve coverage of test
  vectors.

* Use little-endian byte-order for field element encoding. (\*)

* Poplar1: Move the last step of sketch evaluation from `prep_next()` to
  `prep_shares_to_prep()`.

04:

* Align security considerations with the security analysis of {{DPRS23}}.

* Vdaf: Pass the nonce to the sharding algorithm.

* Vdaf: Rather than allow the application to choose the nonce length, have each
  implementation of the Vdaf interface specify the expected nonce length. (\*)

* Prg: Split "info string" into two components: the "customization string",
  intended for domain separation; and the "binder string", used to bind the
  output to ephemeral values, like the nonce, associated with execution of a
  (V)DAF.

* Replace PrgAes128 with PrgSha3, an implementation of the Prg interface based
  on SHA-3, and use the new scheme as the default. Accordingly, replace
  Prio3Aes128Count with Prio3Count, Poplar1Aes128 with Poplar1, and so on. SHA-3
  is a safer choice for instantiating a random oracle, which is used in the
  analysis of Prio3 of {{DPRS23}}. (\*)

* Prio3, Poplar1: Ensure each invocation of the Prg uses a distinct
  customization string, as suggested by {{DPRS23}}. This is intended to make
  domain separation clearer, thereby simplifying security analysis. (\*)

* Prio3: Replace "joint randomness hints" sent in each input share with "joint
  randomness parts" sent in the public share. This reduces communication
  overhead when the number of shares exceeds two. (\*)

* Prio3: Bind nonce to joint randomness parts. This is intended to address
  birthday attacks on robustness pointed out by {{DPRS23}}. (\*)

* Poplar1: Use different Prg invocations for producing the correlated randomness
  for inner and leaf nodes of the IDPF tree. This is intended to simplify
  implementations. (\*)

* Poplar1: Don't bind the candidate prefixes to the verifier randomness. This is
  intended to improve performance, while not impacting security. According to
  the analysis of {{DPRS23}}, it is necessary to restrict Poplar1 usage such
  that no report is aggregated more than once at a given level of the IDPF tree;
  otherwise, attacks on privacy may be possible. In light of this restriction,
  there is no added benefit of binding to the prefixes themselves. (\*)

* Poplar1: During preparation, assert that all candidate prefixes are unique
  and appear in order. Uniqueness is required to avoid erroneously rejecting a
  valid report; the ordering constraint ensures the uniqueness check can be
  performed efficiently. (\*)

* Poplar1: Increase the maximum candidate prefix count in the encoding of the
  aggregation parameter. (\*)

* Poplar1: Bind the nonce to the correlated randomness derivation. This is
  intended to provide defense-in-depth by ensuring the Aggregators reject the
  report if the nonce does not match what the Client used for sharding. (\*)

* Poplar1: Clarify that the aggregation parameter encoding is OPTIONAL.
  Accordingly, update implementation considerations around cross-aggregation
  state.

* IdpfPoplar: Add implementation considerations around branching on the values
  of control bits.

* IdpfPoplar: When decoding the the control bits in the public share, assert
  that the trailing bits of the final byte are all zero. (\*)

03:

* Define codepoints for (V)DAFs and use them for domain separation in Prio3 and
  Poplar1. (\*)

* Prio3: Align joint randomness computation with revised paper {{BBCGGI19}}.
  This change mitigates an attack on robustness. (\*)

* Prio3: Remove an intermediate PRG evaluation from query randomness generation.
  (\*)

* Add additional guidance for choosing FFT-friendly fields.

02:

* Complete the initial specification of Poplar1.

* Extend (V)DAF syntax to include a "public share" output by the Client and
  distributed to all of the Aggregators. This is to accommodate "extractable"
  IDPFs as required for Poplar1. (See {{BBCGGI21}}, Section 4.3 for details.)

* Extend (V)DAF syntax to allow the unsharding step to take into account the
  number of measurements aggregated.

* Extend FLP syntax by adding a method for decoding the aggregate result from a
  vector of field elements. The new method takes into account the number of
  measurements.

* Prio3: Align aggregate result computation with updated FLP syntax.

* Prg: Add a method for statefully generating a vector of field elements.

* Field: Require that field elements are fully reduced before decoding. (\*)

* Define new field Field255.

01:

* Require that VDAFs specify serialization of aggregate shares.

* Define Distributed Aggregation Functions (DAFs).

* Prio3: Move proof verifier check from `prep_next()` to
  `prep_shares_to_prep()`. (\*)

* Remove public parameter and replace verification parameter with a
  "verification key" and "Aggregator ID".

# Conventions and Definitions

{::boilerplate bcp14-tagged}

Algorithms in this document are written in Python 3. Type hints are used to
define input and output types. A fatal error in a program (e.g., failure to
parse one of the function parameters) is usually handled by raising an
exception.

A variable with type `Bytes` is a byte string. This document defines several
byte-string constants. When comprised of printable ASCII characters, they are
written as Python 3 byte-string literals (e.g., `b'some constant string'`).

A global constant `VERSION` of type `Unsigned` is defined, which algorithms are
free to use as desired. Its value SHALL be `7`.

This document describes algorithms for multi-party computations in which the
parties typically communicate over a network. Wherever a quantity is defined
that must be be transmitted from one party to another, this document prescribes
a particular encoding of that quantity as a byte string.

> OPEN ISSUE It might be better to not be prescriptive about how quantities are
> encoded on the wire. See issue #58.

Some common functionalities:

* `zeros(len: Unsigned) -> Bytes` returns an array of zero bytes. The length of
  `output` MUST be `len`.

* `gen_rand(len: Unsigned) -> Bytes` returns an array of random bytes. The
  length of `output` MUST be `len`.

* `byte(int: Unsigned) -> Bytes` returns the representation of `int` as a byte
  string. The value of `int` MUST be in `[0,256)`.

* `concat(parts: Vec[Bytes]) -> Bytes` returns the concatenation of the input
  byte strings, i.e., `parts[0] || ... || parts[len(parts)-1]`.

* `front(length: Unsigned, vec: Vec[Any]) -> (Vec[Any], Vec[Any])` splits `vec`
  into two vectors, where the first vector is made up of the first `length`
  elements of the input. I.e., `(vec[:length], vec[length:])`.

* `xor(left: Bytes, right: Bytes) -> Bytes` returns the bitwise XOR of `left`
  and `right`. An exception is raised if the inputs are not the same length.

* `to_be_bytes(val: Unsigned, length: Unsigned) -> Bytes` converts `val` to
  big-endian bytes; its value MUST be in range `[0, 2^(8*length))`. Function
  `from_be_bytes(encoded: Bytes) -> Unsigned` computes the inverse.

* `to_le_bytes(val: Unsigned, length: Unsigned) -> Bytes` converts `val` to
  little-endian bytes; its value MUST be in range `[0, 2^(8*length))`. Function
  `from_le_bytes(encoded: Bytes) -> Unsigned` computes the inverse.

* `next_power_of_2(n: Unsigned) -> Unsigned` returns the smallest integer
  greater than or equal to `n` that is also a power of two.

* `additive_secret_share(vec: Vec[Field], num_shares: Unsigned, field: type)
  -> Vec[Vec[Field]]` takes a vector of field elements and returns multiple
  vectors of the same length, such that they all add up to the input vector,
  and each proper subset of the vectors are indistinguishable from random.

# Overview

~~~
                 +--------------+
           +---->| Aggregator 0 |----+
           |     +--------------+    |
           |             ^           |
           |             |           |
           |             V           |
           |     +--------------+    |
           | +-->| Aggregator 1 |--+ |
           | |   +--------------+  | |
+--------+-+ |           ^         | +->+-----------+
| Client |---+           |         +--->| Collector |--> Aggregate
+--------+-+                         +->+-----------+
           |            ...          |
           |                         |
           |             |           |
           |             V           |
           |    +----------------+   |
           +--->| Aggregator N-1 |---+
                +----------------+

      Input shares           Aggregate shares
~~~
{: #overall-flow title="Overall data flow of a (V)DAF"}

In a DAF- or VDAF-based private measurement system, we distinguish three types
of actors: Clients, Aggregators, and Collectors.  The overall flow of the
measurement process is as follows:

* To submit an individual measurement, the Client shards the measurement into
  "input shares" and sends one input share to each Aggregator. We sometimes
  refer to this sequence of input shares collectively as the Client's "report".
* The Aggregators refine their input shares into "output shares".
    * Output shares are in one-to-one correspondence with the input shares.
    * Just as each Aggregator receives one input share of each measurement, if
      this process succeeds, then each aggregator holds one output share.
    * In VDAFs, Aggregators will need to exchange information among themselves
      as part of the validation process.
* Each Aggregator combines the output shares in the batch to compute the
  "aggregate share" for that batch, i.e., its share of the desired aggregate
  result.
* The Aggregators submit their aggregate shares to the Collector, who combines
  them to obtain the aggregate result over the batch.

Aggregators are a new class of actor relative to traditional measurement systems
where Clients submit measurements to a single server.  They are critical for
both the privacy properties of the system and, in the case of VDAFs, the
correctness of the measurements obtained.  The privacy properties of the system
are assured by non-collusion among Aggregators, and Aggregators are the entities
that perform validation of Client measurements.  Thus Clients trust Aggregators
not to collude (typically it is required that at least one Aggregator is
honest), and Collectors trust Aggregators to correctly run the protocol.

Within the bounds of the non-collusion requirements of a given (V)DAF instance,
it is possible for the same entity to play more than one role.  For example, the
Collector could also act as an Aggregator, effectively using the other
Aggregator(s) to augment a basic client-server protocol.

In this document, we describe the computations performed by the actors in this
system. It is up to the higher-level protocol making use of the (V)DAF to
arrange for the required information to be delivered to the proper actors in the
proper sequence. In general, we assume that all communications are confidential
and mutually authenticated, with the exception that Clients submitting
measurements may be anonymous.

# Definition of DAFs {#daf}

By way of a gentle introduction to VDAFs, this section describes a simpler class
of schemes called Distributed Aggregation Functions (DAFs). Unlike VDAFs, DAFs
do not provide verifiability of the computation. Clients must therefore be
trusted to compute their input shares correctly. Because of this fact, the use
of a DAF is NOT RECOMMENDED for most applications. See {{security}} for
additional discussion.

A DAF scheme is used to compute a particular "aggregation function" over a set
of measurements generated by Clients. Depending on the aggregation function, the
Collector might select an "aggregation parameter" and disseminates it to the
Aggregators. The semantics of this parameter is specific to the aggregation
function, but in general it is used to represent the set of "queries" that can
be made on the measurement set. For example, the aggregation parameter is used
to represent the candidate prefixes in Poplar1 {{poplar1}}.

Execution of a DAF has four distinct stages:

* Sharding - Each Client generates input shares from its measurement and
  distributes them among the Aggregators.
* Preparation - Each Aggregator converts each input share into an output share
  compatible with the aggregation function. This computation involves the
  aggregation parameter. In general, each aggregation parameter may result in a
  different an output share.
* Aggregation - Each Aggregator combines a sequence of output shares into its
  aggregate share and sends the aggregate share to the Collector.
* Unsharding - The Collector combines the aggregate shares into the aggregate
  result.

Sharding and Preparation are done once per measurement. Aggregation and
Unsharding are done over a batch of measurements (more precisely, over the
recovered output shares).

A concrete DAF specifies an algorithm for the computation needed in each of
these stages. The interface of each algorithm is defined in the remainder of
this section. In addition, a concrete DAF defines the associated constants and
types enumerated in the following table.

| Parameter     | Description                                                    |
|:--------------|:---------------------------------------------------------------|
| `ID`          | Algorithm identifier for this DAF. A 32-bit, unsigned integer. |
| `SHARES`      | Number of input shares into which each measurement is sharded. |
| `NONCE_SIZE`  | Size of the nonce passed by the application.                   |
| `RAND_SIZE`   | Size of the random byte string passed to sharding algorithm.   |
| `Measurement` | Type of each measurement.                                      |
| `PublicShare` | Type of each public share.                                     |
| `InputShare`  | Type of each input share.                                      |
| `AggParam`    | Type of aggregation parameter.                                 |
| `OutShare`    | Type of each output share.                                     |
| `AggShare`    | Type of the aggregate share.                                   |
| `AggResult`   | Type of the aggregate result.                                  |
{: #daf-param title="Constants and types defined by each concrete DAF."}

These types define the inputs and outputs of DAF methods at various stages of
the computation. Some of these values need to be written to the network in
order to carry out the computation. In particular, it is RECOMMENDED that
concrete instantiations of the `Daf` interface specify a method of encoding the
`PublicShare`, `InputShare`, and `AggShare`.

Each DAF is identified by a unique, 32-bit integer `ID`. Identifiers for each
(V)DAF specified in this document are defined in {{codepoints}}.

## Sharding {#sec-daf-shard}

In order to protect the privacy of its measurements, a DAF Client shards its
measurements into a sequence of input shares. The `shard` method is used for
this purpose.

* `Daf.shard(measurement: Measurement, nonce: bytes[Daf.NONCE_SIZE], rand:
  bytes[Daf.RAND_SIZE]) -> tuple[PublicShare, list[InputShare]]` is the
  randomized sharding algorithm run by each Client. The input `rand` consists
  of the random bytes consumed by the algorithm. This value MUST be generated
  using a cryptographically secure pseudorandom number generator (CSPRNG). It
  consumes the measurement and produces a "public share", distributed to each
  of the Aggregators, and a corresponding sequence of input shares, one for
  each Aggregator. The length of the output vector MUST be `SHARES`.

~~~~
    Client
    ======

    measurement
      |
      V
    +----------------------------------------------+
    | shard                                        |
    +----------------------------------------------+
      |              |              |     |
      |              |         ...  |    public_share
      |              |              |     |
      |    +---------|-----+--------|-----+
      |    |         |     |        |     |
      V    |         V     |        V     |
     input_share_0  input_share_1  input_share_[SHARES-1]
      |    |         |     |   ...  |     |
      V    V         V     V        V     V
    Aggregator 0   Aggregator 1    Aggregator SHARES-1
~~~~
{: #shard-flow title="The Client divides its measurement into input shares and distributes them to the Aggregators. The public share is broadcast to all Aggregators."}

## Preparation {#sec-daf-prepare}

Once an Aggregator has received the public share and one of the input shares,
the next step is to prepare the input share for aggregation. This is
accomplished using the following algorithm:

* `Daf.prep(agg_id: Unsigned, agg_param: AggParam, nonce: bytes[NONCE_SIZE],
  public_share: PublicShare, input_share: InputShare) -> OutShare` is the
  deterministic preparation algorithm. It takes as input the public share and
  one of the input shares generated by a Client, the Aggregator's unique
  identifier, the aggregation parameter selected by the Collector, and a nonce
  and returns an output share.

The protocol in which the DAF is used MUST ensure that the Aggregator's
identifier is equal to the integer in range `[0, SHARES)` that matches the index
of `input_share` in the sequence of input shares output by the Client.

## Validity of Aggregation Parameters {#sec-daf-validity-scopes}

Concrete DAFs implementations MAY impose certain restrictions for input shares
and aggregation parameters. Protocols using a DAF MUST ensure that for each
input share and aggregation parameter `agg_param`, `Daf.prep` is only called if
`Daf.is_valid(agg_param, previous_agg_params)` returns True, where
`previous_agg_params` contains all aggregation parameters that have previously
been used with the same input share.

DAFs MUST implement the following function:

* `Daf.is_valid(agg_param: AggParam, previous_agg_params: set[AggParam]) ->
  Bool`: Checks if the `agg_param` is compatible with all elements of
  `previous_agg_params`.

## Aggregation {#sec-daf-aggregate}

Once an Aggregator holds output shares for a batch of measurements (where
batches are defined by the application), it combines them into a share of the
desired aggregate result:

* `Daf.aggregate(agg_param: AggParam, out_shares: list[OutShare]) -> AggShare`
  is the deterministic aggregation algorithm. It is run by each Aggregator a
  set of recovered output shares.

~~~~
    Aggregator 0    Aggregator 1        Aggregator SHARES-1
    ============    ============        ===================

    out_share_0_0   out_share_1_0       out_share_[SHARES-1]_0
    out_share_0_1   out_share_1_1       out_share_[SHARES-1]_1
    out_share_0_2   out_share_1_2       out_share_[SHARES-1]_2
         ...             ...                     ...
    out_share_0_B   out_share_1_B       out_share_[SHARES-1]_B
      |               |                   |
      V               V                   V
    +-----------+   +-----------+       +-----------+
    | aggregate |   | aggregate |   ... | aggregate |
    +-----------+   +-----------+       +-----------+
      |               |                   |
      V               V                   V
    agg_share_0     agg_share_1         agg_share_[SHARES-1]
~~~~
{: #aggregate-flow title="Aggregation of output shares. `B` indicates the number of
measurements in the batch."}

For simplicity, we have written this algorithm in a "one-shot" form, where all
output shares for a batch are provided at the same time. Many DAFs may also
support a "streaming" form, where shares are processed one at a time.

Implementation note: For most natural DAFs (and VDAFs) it is not necessary for
an Aggregator to store all output shares individually before aggregating.
Typically it is possible to merge output shares into aggregate shares as they
arrive, merge these into other aggregate shares, and so on. In particular, this
is the case when the output shares are vectors over some finite field and
aggregating them involves merely adding up the vectors element-wise. Such is the
case for Prio3 {{prio3}} and Poplar1 {{poplar1}}.

## Unsharding {#sec-daf-unshard}

After the Aggregators have aggregated a sufficient number of output shares, each
sends its aggregate share to the Collector, who runs the following algorithm to
recover the following output:

* `Daf.unshard(agg_param: AggParam, agg_shares: list[AggShare],
  num_measurements: Unsigned) -> AggResult` is run by the Collector in order to
  compute the aggregate result from the Aggregators' shares. The length of
  `agg_shares` MUST be `SHARES`. `num_measurements` is the number of
  measurements that contributed to each of the aggregate shares. This algorithm
  is deterministic.

~~~~
    Aggregator 0    Aggregator 1        Aggregator SHARES-1
    ============    ============        ===================

    agg_share_0     agg_share_1         agg_share_[SHARES-1]
      |               |                   |
      V               V                   V
    +-----------------------------------------------+
    | unshard                                       |
    +-----------------------------------------------+
      |
      V
    agg_result

    Collector
    =========
~~~~
{: #unshard-flow title="Computation of the final aggregate result from aggregate
shares."}

> QUESTION Maybe the aggregation algorithms should be randomized in order to
> allow the Aggregators (or the Collector) to add noise for differential
> privacy. (See the security considerations of {{?DAP=I-D.draft-ietf-ppm-dap}}.)
> Or is this out-of-scope of this document? See
> https://github.com/ietf-wg-ppm/ppm-specification/issues/19.

## Execution of a DAF {#daf-execution}

Securely executing a DAF involves emulating the following procedure.

<!--
Simon Friedberger: I think this would be easier to understand (also a bit
longer) if there was an Aggregator class which behaved like an actual aggregator
but with messages being sent by calling functions.
-->
~~~
def run_daf(Daf,
            agg_param: Daf.AggParam,
            measurements: list[Daf.Measurement],
            nonces: list[bytes[Daf.NONCE_SIZE]]):
    out_shares = [[] for j in range(Daf.SHARES)]
    for (measurement, nonce) in zip(measurements, nonces):
        # Each Client shards its measurement into input shares and
        # distributes them among the Aggregators.
        rand = gen_rand(Daf.RAND_SIZE)
        (public_share, input_shares) = \
            Daf.shard(measurement, nonce, rand)

        # Each Aggregator prepares its input share for aggregation.
        for j in range(Daf.SHARES):
            out_shares[j].append(
                Daf.prep(j, agg_param, nonce,
                         public_share, input_shares[j]))

    # Each Aggregator aggregates its output shares into an aggregate
    # share and sends it to the Collector.
    agg_shares = []
    for j in range(Daf.SHARES):
        agg_share_j = Daf.aggregate(agg_param,
                                    out_shares[j])
        agg_shares.append(agg_share_j)

    # Collector unshards the aggregate result.
    num_measurements = len(measurements)
    agg_result = Daf.unshard(agg_param, agg_shares,
                             num_measurements)
    return agg_result
~~~
{: #run-daf title="Execution of a DAF."}

The inputs to this procedure are the same as the aggregation function computed by
the DAF: An aggregation parameter and a sequence of measurements. The procedure
prescribes how a DAF is executed in a "benign" environment in which there is no
adversary and the messages are passed among the protocol participants over
secure point-to-point channels. In reality, these channels need to be
instantiated by some "wrapper protocol", such as {{?DAP=I-D.draft-ietf-ppm-dap}},
that realizes these channels using suitable cryptographic mechanisms. Moreover,
some fraction of the Aggregators (or Clients) may be malicious and diverge from
their prescribed behaviors. {{security}} describes the execution of the DAF in
various adversarial environments and what properties the wrapper protocol needs
to provide in each.

# Definition of VDAFs {#vdaf}

Like DAFs described in the previous section, a VDAF scheme is used to compute a
particular aggregation function over a set of Client-generated measurements.
Evaluation of a VDAF involves the same four stages as for DAFs: Sharding,
Preparation, Aggregation, and Unsharding. However, the Preparation stage will
require interaction among the Aggregators in order to facilitate verifiability
of the computation's correctness. Accommodating this interaction will require
syntactic changes.

Overall execution of a VDAF comprises the following stages:

* Sharding - Computing input shares from an individual measurement
* Preparation - Conversion and verification of input shares to output shares
  compatible with the aggregation function being computed
* Aggregation - Combining a sequence of output shares into an aggregate share
* Unsharding - Combining a sequence of aggregate shares into an aggregate
  result

In contrast to DAFs, the Preparation stage for VDAFs now performs an additional
task: Verification of the validity of the recovered output shares. This process
ensures that aggregating the output shares will not lead to a garbled aggregate
result.

<!--
For some VDAFs, like Prio3 ({{prio3}}) or Poplar1 ({{poplar1}}), the output
shares are recovered first, then validated. For other protocols, like Prio+
[AGJOP21], there is no explicit verification step.
-->

The remainder of this section defines the VDAF interface. The attributes are
listed in {{vdaf-param}} are defined by each concrete VDAF.

| Parameter         | Description              |
|:------------------|:-------------------------|
| `ID`              | Algorithm identifier for this VDAF. |
| `VERIFY_KEY_SIZE` | Size (in bytes) of the verification key ({{sec-vdaf-prepare}}). |
| `RAND_SIZE`       | Size of the random byte string passed to sharding algorithm. |
| `NONCE_SIZE`      | Size (in bytes) of the nonce. |
| `ROUNDS`          | Number of rounds of communication during the Preparation stage ({{sec-vdaf-prepare}}). |
| `SHARES`          | Number of input shares into which each measurement is sharded ({{sec-vdaf-shard}}). |
| `Measurement`     | Type of each measurement. |
| `PublicShare`     | Type of each public share. |
| `InputShare`      | Type of each input share. |
| `AggParam`        | Type of aggregation parameter. |
| `OutShare`        | Type of each output share. |
| `AggShare`        | Type of the aggregate share. |
| `AggResult`       | Type of the aggregate result. |
| `PrepState`       | Aggregator's state during preparation. |
| `PrepShare`       | Type of each prep share. |
| `PrepMessage`     | Type of each prep message. |
{: #vdaf-param title="Constants and types defined by each concrete VDAF."}

Some of these values need to be written to the network in order to carry out
the computation. In particular, it is RECOMMENDED that concrete instantiations
of the `Vdaf` interface specify a method of encoding the `PublicShare`,
`InputShare`, `AggShare`, `PrepShare`, and `PrepMessage`.

Each VDAF is identified by a unique, 32-bit integer `ID`. Identifiers for each
(V)DAF specified in this document are defined in {{codepoints}}. The following
method is defined for every VDAF:

~~~
def domain_separation_tag(Vdaf, usage: Unsigned) -> Bytes:
    """
    Format domain separation tag for this VDAF with the given usage.
    """
    return format_dst(0, Vdaf.ID, usage)
~~~

It is used to construct a domain separation tag for an instance of `Xof` used by
the VDAF. (See {{xof}}.)

## Sharding {#sec-vdaf-shard}

Sharding transforms a measurement into input shares as it does in DAFs
(cf. {{sec-daf-shard}}); in addition, it takes a nonce as input and
produces a public share:

* `Vdaf.shard(measurement: Measurement, nonce: bytes[Vdaf.NONCE_SIZE], rand:
  bytes[Vdaf.RAND_SIZE]) -> tuple[PublicShare, list[InputShare]]` is the
  randomized sharding algorithm run by each Client. Input `rand` consists of
  the random bytes consumed by the algorithm. It consumes the measurement and
  the nonce and produces a public share, distributed to each of Aggregators,
  and the corresponding sequence of input shares, one for each Aggregator.
  Depending on the VDAF, the input shares may encode additional information
  used to verify the recovered output shares (e.g., the "proof shares" in Prio3
  {{prio3}}). The length of the output vector MUST be `SHARES`.

In order to ensure privacy of the measurement, the Client MUST generate the
random bytes and nonce using a CSPRNG. (See {{security}} for details.)

## Preparation {#sec-vdaf-prepare}

To recover and verify output shares, the Aggregators interact with one another
over `ROUNDS` rounds. Prior to each round, each Aggregator constructs an
outbound message. Next, the sequence of outbound messages is combined into a
single message, called a "preparation message", or "prep message" for short.
(Each of the outbound messages are called "preparation-message shares", or
"prep shares" for short.) Finally, the preparation message is distributed to
the Aggregators to begin the next round.

An Aggregator begins the first round with its input share and it begins each
subsequent round with the previous prep message. Its output in the last round
is its output share and its output in each of the preceding rounds is a prep
share.

This process involves a value called the "aggregation parameter" used to map the
input shares to output shares. The Aggregators need to agree on this parameter
before they can begin preparing the measurement shares for aggregation.

~~~~
    Aggregator 0   Aggregator 1        Aggregator SHARES-1
    ============   ============        ===================

    input_share_0  input_share_1       input_share_[SHARES-1]
      |              |              ...  |
      V              V                   V
    +-----------+  +-----------+       +-----------+
    | prep_init |  | prep_init |       | prep_init |
    +-----------+  +------------+      +-----------+
      |              |              ...  |
      V              V                   V
    +----------------------------------------------+   \
    | prep_shares_to_prep                          |   |
    +----------------------------------------------+   |
      |              |              ...  |             |
      V              V                   V             | x ROUNDS
    +-----------+  +-----------+       +-----------+   |
    | prep_next |  | prep_next |       | prep_next |   |
    +-----------+  +-----------+       +-----------+   |
      |              |              ...  |             |
      V              V                   V             /
     ...            ...                 ...
      |              |              ...  |
      V              V                   V
    out_share_0    out_share_1         out_share_[SHARES-1]
~~~~
{: #prep-flow title="VDAF preparation process on the input shares for a single
measurement. At the end of the computation, each Aggregator holds an output
share or an error."}

To facilitate the preparation process, a concrete VDAF implements the following
methods:

* `Vdaf.prep_init(verify_key: bytes[Vdaf.VERIFY_KEY_SIZE], agg_id: Unsigned,
  agg_param: AggParam, nonce: bytes[Vdaf.NONCE_SIZE], public_share:
  PublicShare, input_share: InputShare) -> tuple[PrepState, PrepShare]` is the
  deterministic preparation-state initialization algorithm run by each
  Aggregator to begin processing its input share into an output share. Its
  inputs are the shared verification key (`verify_key`), the Aggregator's
  unique identifier (`agg_id`), the aggregation parameter (`agg_param`), the
  nonce provided by the environment (`nonce`, see {{run-vdaf}}), the public
  share (`public_share`), and one of the input shares generated by the Client
  (`input_share`). Its output is the Aggregator's initial preparation state and
  initial prep share.

  It is up to the high level protocol in which the VDAF is used to arrange for
  the distribution of the verification key prior to generating and processing
  reports. (See {{security}} for details.)

  Protocols using the VDAF MUST ensure that the Aggregator's identifier is equal
  to the integer in range `[0, SHARES)` that matches the index of `input_share`
  in the sequence of input shares output by the Client.

  Protocols MUST ensure that public share consumed by each of the Aggregators is
  identical. This is security critical for VDAFs such as Poplar1.

* `Vdaf.prep_next(prep_state: PrepState, prep_msg: PrepMessage) ->
  Union[tuple[PrepState, PrepShare], OutShare]` is the deterministic
  preparation-state update algorithm run by each Aggregator. It updates the
  Aggregator's preparation state (`prep_state`) and returns either its next
  preparation state and its message share for the current round or, if this is
  the last round, its output share. An exception is raised if a valid output
  share could not be recovered. The input of this algorithm is the inbound
  preparation message.

* `Vdaf.prep_shares_to_prep(agg_param: AggParam, prep_shares: list[PrepShare])
  -> PrepMessage` is the deterministic preparation-message pre-processing
  algorithm. It combines the prep shares generated by the Aggregators in the
  previous round into the prep message consumed by each in the next round.

In effect, each Aggregator moves through a linear state machine with `ROUNDS`
states.  The Aggregator enters the first state on using the initialization
algorithm, and the update algorithm advances the Aggregator to the next state.
Thus, in addition to defining the number of rounds (`ROUNDS`), a VDAF instance
defines the state of the Aggregator after each round.

> TODO Consider how to bake this "linear state machine" condition into the
> syntax. Given that Python 3 is used as our pseudocode, it's easier to specify
> the preparation state using a class.

The preparation-state update accomplishes two tasks: recovery of output shares
from the input shares and ensuring that the recovered output shares are valid.
The abstraction boundary is drawn so that an Aggregator only recovers an output
share if it is deemed valid (at least, based on the Aggregator's view of the
protocol). Another way to draw this boundary would be to have the Aggregators
recover output shares first, then verify that they are valid. However, this
would allow the possibility of misusing the API by, say, aggregating an invalid
output share. Moreover, in protocols like Prio+ {{AGJOP21}} based on oblivious
transfer, it is necessary for the Aggregators to interact in order to recover
aggregatable output shares at all.

Note that it is possible for a VDAF to specify `ROUNDS == 0`, in which case each
Aggregator runs the preparation-state update algorithm once and immediately
recovers its output share without interacting with the other Aggregators.
However, most, if not all, constructions will require some amount of interaction
in order to ensure validity of the output shares (while also maintaining
privacy).

> OPEN ISSUE accommodating 0-round VDAFs may require syntax changes if, for
> example, public keys are required. On the other hand, we could consider
> defining this class of schemes as a different primitive. See issue#77.

## Validity of Aggregation Parameters {#sec-vdaf-validity-scopes}

Similar to DAFs (see {{sec-daf-validity-scopes}}), VDAFs MAY impose
restrictions for input shares and aggregation parameters. Protocols using a VDAF
MUST ensure that for each input share and aggregation parameter `agg_param`, the
preparation phase (including `Vdaf.prep_init`, `Vdaf.prep_next`, and
`Vdaf.prep_shares_to_prep`; see {{sec-vdaf-prepare}}) is only called if
`Vdaf.is_valid(agg_param, previous_agg_params)` returns True, where
`previous_agg_params` contains all aggregation parameters that have previously
been used with the same input share.

VDAFs MUST implement the following function:

* `Vdaf.is_valid(agg_param: AggParam, previous_agg_params: set[AggParam]) ->
  Bool`: Checks if the `agg_param` is compatible with all elements of
  `previous_agg_params`.

## Aggregation {#sec-vdaf-aggregate}

VDAF Aggregation is identical to DAF Aggregation (cf. {{sec-daf-aggregate}}):

* `Vdaf.aggregate(agg_param: AggParam, out_shares: list[OutShare]) -> AggShare`
  is the deterministic aggregation algorithm. It is run by each Aggregator over
  the output shares it has computed for a batch of measurements.

The data flow for this stage is illustrated in {{aggregate-flow}}. Here again,
we have the aggregation algorithm in a "one-shot" form, where all shares for a
batch are provided at the same time. VDAFs typically also support a "streaming"
form, where shares are processed one at a time.

## Unsharding {#sec-vdaf-unshard}

VDAF Unsharding is identical to DAF Unsharding (cf. {{sec-daf-unshard}}):

* `Vdaf.unshard(agg_param: AggParam, agg_shares: list[AggShare],
  num_measurements: Unsigned) -> AggResult` is run by the Collector in order to
  compute the aggregate result from the Aggregators' shares. The length of
  `agg_shares` MUST be `SHARES`. `num_measurements` is the number of
  measurements that contributed to each of the aggregate shares. This algorithm
  is deterministic.

The data flow for this stage is illustrated in {{unshard-flow}}.

## Execution of a VDAF {#vdaf-execution}

Secure execution of a VDAF involves simulating the following procedure.

~~~
def run_vdaf(Vdaf,
             verify_key: bytes[Vdaf.VERIFY_KEY_SIZE],
             agg_param: Vdaf.AggParam,
             nonces: list[bytes[Vdaf.NONCE_SIZE]],
             measurements: list[Vdaf.Measurement]):
    out_shares = []
    for (nonce, measurement) in zip(nonces, measurements):
        # Each Client shards its measurement into input shares.
        rand = gen_rand(Vdaf.RAND_SIZE)
        (public_share, input_shares) = \
            Vdaf.shard(measurement, nonce, rand)

        # Each Aggregator initializes its preparation state.
        prep_states = []
        outbound = []
        for j in range(Vdaf.SHARES):
            (state, share) = Vdaf.prep_init(verify_key, j,
                                            agg_param,
                                            nonce,
                                            public_share,
                                            input_shares[j])
            prep_states.append(state)
            outbound.append(share)

        # Aggregators recover their output shares.
        for i in range(Vdaf.ROUNDS-1):
            prep_msg = Vdaf.prep_shares_to_prep(agg_param,
                                                outbound)
            outbound = []
            for j in range(Vdaf.SHARES):
                out = Vdaf.prep_next(prep_states[j], prep_msg)
                (prep_states[j], out) = out
                outbound.append(out)

        # The final outputs of the prepare phase are the output shares.
        prep_msg = Vdaf.prep_shares_to_prep(agg_param,
                                            outbound)
        outbound = []
        for j in range(Vdaf.SHARES):
            out_share = Vdaf.prep_next(prep_states[j], prep_msg)
            outbound.append(out_share)
        out_shares.append(outbound)

    # Each Aggregator aggregates its output shares into an
    # aggregate share. In a distributed VDAF computation, the
    # aggregate shares are sent over the network.
    agg_shares = []
    for j in range(Vdaf.SHARES):
        out_shares_j = [out[j] for out in out_shares]
        agg_share_j = Vdaf.aggregate(agg_param, out_shares_j)
        agg_shares.append(agg_share_j)

    # Collector unshards the aggregate.
    num_measurements = len(measurements)
    agg_result = Vdaf.unshard(agg_param, agg_shares,
                              num_measurements)
    return agg_result
~~~
{: #run-vdaf title="Execution of a VDAF."}

The inputs to this algorithm are the aggregation parameter, a list of
measurements, and a nonce for each measurement. This document does not specify
how the nonces are chosen, but security requires that the nonces be unique. See
{{security}} for details. As explained in {{daf-execution}}, the secure
execution of a VDAF requires the application to instantiate secure channels
between each of the protocol participants.

## Communication Patterns for Preparation {#vdaf-prep-comm}

In each round of preparation, each Aggregator writes a prep share to some
broadcast channel, which is then processed into the prep message using the
public `prep_shares_to_prep()` algorithm and broadcast to the Aggregators to
start the next round. In this section we describe some approaches to realizing
this broadcast channel functionality in protocols that use VDAFs.

The state machine of each Aggregator is shown in {{vdaf-prep-state-machine}}.

~~~ state
               +----------------+
               |                |
               v                |
Start ------> Continued(prep_state) --> Finished(out_share)
 |                |
 |                |
 +--> Rejected <--+
~~~
{: #vdaf-prep-state-machine title="State machine for VDAF preparation."}

State transitions are made when the state is acted upon by the host's local
inputs and/or messages sent by the peers. The initial state is `Start`. The
terminal states are `Rejected`, which indicates that the report cannot be
processed any further, and `Finished(out_share)`, which indicates that the
Aggregator has recovered an output share `out_share`.

~~~
class State:
    pass

class Start(State):
    pass

class Continued(State):
    def __init__(self, prep_state):
        self.prep_state = prep_state

class Finished(State):
    def __init__(self, output_share):
        self.output_share = output_share

class Rejected(State):
    def __init__(self):
        pass
~~~

Note that there is no representation of the `Start` state as it is never
instantiated in the ping-pong topology.

For convenience, the methods described in this section are defined in terms of
opaque byte strings. A compatible `Vdaf` MUST specify methods for encoding
public shares, input shares, prep shares, prep messages, and aggregation
parameters. Minimally:

* `Vdaf.decode_public_share(encoded: bytes) -> Vdaf.PublicShare` decodes a
  public share.

* `Vdaf.decode_input_share(agg_id: Unsigned, encoded: bytes) ->
  Vdaf.InputShare` decodes an input share, using the aggregator ID as optional
  context.

* `Vdaf.encode_prep_share(prep_share: Vdaf.PrepShare) -> bytes` encodes a prep
  share.

* `Vdaf.decode_prep_share(prep_state: Vdaf.PrepState, encoded: bytes) ->
  Vdaf.PrepShare` decodes a prep share, using the prep state as optional
  context.

* `Vdaf.encode_prep_msg(prep_msg: Vdaf.PrepMessage) -> bytes` encodes a prep
  message.

* `Vdaf.decode_prep_msg(prep_state: Vdaf.PrepState, encoded: bytes) ->
  Vdaf.PrepMessage` decodes a prep message, using the prep state as optional
  decoding context.

* `Vdaf.decode_agg_param(encoded: bytes) -> Vdaf.AggParam` decodes an
  aggregation parameter.

* `Vdaf.encode_agg_param(agg_param: Vdaf.AggParam) -> bytes` encodes an
  aggregation parameter.

Implementations of Prio3 and Poplar1 MUST use the encoding scheme specified in
{{prio3-encode}} and {{poplar1-encode}} respectively.

## Ping-Pong Topology (Only Two Aggregators)

For VDAFs with precisely two Aggregators (i.e., `Vdaf.SHARES == 2`), the
following "ping pong" communication pattern can be used. It is compatible with
any request/response transport protocol, such as HTTP.

Let us call the initiating party the "Leader" and the responding party the
"Helper". The high-level idea is that the Leader and Helper will take turns
running the computation locally until input from their peer is required:

* For a 1-round VDAF (e.g., Prio3 ({{prio3}})), the Leader sends its prep share
  to the Helper, who computes the prep message locally, computes its output
  share, then sends the prep message to the Leader. Preparation requires just
  one round trip between the Leader and the Helper.

* For a 2-round VDAF (e.g., Poplar1 ({{poplar1}})), the Leader sends its
  first-round prep share to the Helper, who replies with the first-round prep
  message and its second-round prep share. In the next request, the Leader
  computes its second-round prep share locally, computes its output share, and
  sends the second-round prep message to the Helper. Finally, the Helper
  computes its own output share.

* In general, each request includes the Leader's prep share for the previous
  round and/or the prep message for the current round; correspondingly, each
  response consists of the prep message for the current round and the Helper's
  prep share for the next round.

The Aggregators proceed in this ping-ponging fashion until a step of the
computation fails (indicating the report is invalid and should be rejected) or
preparation is completed. All told there there are `ceil((Vdaf.ROUNDS+1)/2)`
requests sent.

Each message in the ping-pong protocol is structured as follows (expressed in
TLS syntax as defined in {{Section 3 of !RFC8446}}):

~~~
enum {
  initialize(0),
  continue(1),
  finish(2),
  (255)
} MessageType;

struct {
  MessageType type;
  select (Message.type) {
    case initialize:
      opaque prep_share<0..2^32-1>;
    case continue:
      opaque prep_msg<0..2^32-1>;
      opaque prep_share<0..2^32-1>;
    case finish:
      opaque prep_msg<0..2^32-1>;
  };
} Message;
~~~

These messages are used to transition between the states described in
{{vdaf-prep-comm}}. They are encoded and decoded to or from byte buffers as
described {{Section 3 of !RFC8446}}) using the following routines:

* `encode_ping_pong_message(message: Message) -> bytes` encodes a `Message` into
  an opaque byte buffer.

* `decode_pong_pong_message(encoded: bytes) -> Message` decodes an opaque byte
  buffer into a `Message`, raising an error if the bytes are not a valid
  encoding.

The Leader's initial transition is computed with the following procedure:

~~~ transition
def ping_pong_leader_init(
            Vdaf,
            vdaf_verify_key: bytes[Vdaf.VERIFY_KEY_SIZE],
            agg_param: bytes,
            nonce: bytes[Vdaf.NONCE_SIZE],
            public_share: bytes,
            input_share: bytes,
        ) -> tuple[State, bytes]:
    try:
        (prep_state, prep_share) = Vdaf.prep_init(
            vdaf_verify_key,
            0,
            Vdaf.decode_agg_param(agg_param),
            nonce,
            Vdaf.decode_public_share(public_share),
            Vdaf.decode_input_share(0, input_share),
        )
        outbound = Message.initialize(
            Vdaf.encode_prep_share(prep_share))
        return (Continued(prep_state), encode_ping_pong_message(outbound))
    except:
        return (Rejected(), None)
~~~

The output is the `State` to which the Leader has transitioned and an encoded
`Message`. If the Leader's state is `Rejected`, then processing halts.
Otherwise, if the state is `Continued`, then processing continues.

The Leader sends the outbound message to the Helper. The Helper's initial
transition is computed using the following procedure:

~~~ transition
def ping_pong_helper_init(
            Vdaf,
            vdaf_verify_key: bytes[Vdaf.VERIFY_KEY_SIZE],
            agg_param: bytes,
            nonce: bytes[Vdaf.NONCE_SIZE],
            public_share: bytes,
            input_share: bytes,
            inbound_encoded: bytes,
        ) -> tuple[State, bytes]:
    try:
        (prep_state, prep_share) = Vdaf.prep_init(
            vdaf_verify_key,
            1,
            Vdaf.decode_agg_param(agg_param),
            nonce,
            Vdaf.decode_public_share(public_share),
            Vdaf.decode_input_share(1, input_share),
        )

        inbound = decode_ping_pong_message(inbound_encoded)

        if inbound.type != 0: # initialize
            return (Rejected(), None)

        prep_shares = [
            Vdaf.decode_prep_share(prep_state, inbound.prep_share),
            prep_share,
        ]
        return Vdaf.ping_pong_transition(
            agg_param,
            prep_shares,
            prep_state,
        )
    except:
        return (Rejected(), None)
~~~

Procedure `ping_pong_transition()` takes in the prep shares, combines them into
the prep message, and computes the next prep state of the caller:

~~~
def ping_pong_transition(
            Vdaf,
            agg_param: Vdaf.AggParam,
            prep_shares: list[Vdaf.PrepShare],
            prep_state: Vdaf.PrepState,
         ) -> (State, bytes):
    prep_msg = Vdaf.prep_shares_to_prep(agg_param,
                                        prep_shares)
    out = Vdaf.prep_next(prep_state, prep_msg)
    if type(out) == Vdaf.OutShare:
        outbound = Message.finish(Vdaf.encode_prep_msg(prep_msg))
        return (Finished(out), encode_ping_pong_message(outbound))
    (prep_state, prep_share) = out
    outbound = Message.continue(
        Vdaf.encode_prep_msg(prep_msg),
        Vdaf.encode_prep_share(prep_share),
    )
    return (Continued(prep_state), encode_ping_pong_message(outbound))
~~~

The output is the `State` to which the Helper has transitioned and an encoded
`Message`. If the Helper's state is `Finished` or `Rejected`, then processing
halts. Otherwise, if the state is `Continued`, then processing continues.

Next, the Helper sends the outbound message to the Leader. The Leader computes
its next state transition using the function `ping_pong_leader_continued`:

~~~ transition
def ping_pong_leader_continued(
            Vdaf,
            agg_param: bytes,
            state: State,
            inbound_encoded: bytes,
        ) -> (State, Optional[bytes]):
    return Vdaf.ping_pong_continued(
        True,
        agg_param,
        state,
        inbound_encoded,
    )

def ping_pong_continued(
            Vdaf,
            is_leader: bool,
            agg_param: bytes,
            state: State,
            inbound_encoded: bytes,
        ) -> (State, Optional[bytes]):
    try:
        inbound = decode_ping_pong_message(inbound_encoded)

        if inbound.type == 0: # initialize
            return (Rejected(), None)

        if !isinstance(state, Continued):
            return (Rejected(), None)

        prep_msg = Vdaf.decode_prep_msg(state.prep_state, inbound.prep_msg)
        out = Vdaf.prep_next(state.prep_state, prep_msg)
        if type(out) == tuple[Vdaf.PrepState, Vdaf.PrepShare] \
                and inbound.type == 1:
            # continue
            (prep_state, prep_share) = out
            prep_shares = [
                Vdaf.decode_prep_share(prep_state, inbound.prep_share),
                prep_share,
            ]
            if is_leader:
                prep_shares.reverse()
            return Vdaf.ping_pong_transition(
                Vdaf.decode_agg_param(agg_param),
                prep_shares,
                prep_state,
            )
        elif type(out) == Vdaf.OutShare and inbound.type == 2:
            # finish
            return (Finished(out), None)
        else:
            return (Rejected(), None)

    except:
        return (Rejected(), None)
~~~

If the Leader's state is `Finished` or `Rejected`, then processing halts.
Otherwise, the Leader sends the outbound message to the Helper. The Helper
computes its next state transition using the function
`ping_pong_helper_continued`:

~~~ transition
def ping_pong_helper_continued(
            Vdaf,
            agg_param: bytes,
            state: State,
            inbound_encoded: bytes,
        ) -> (State, Optional[bytes]):
    return Vdaf.ping_pong_continued(
        False,
        agg_param,
        state,
        inbound_encoded,
    )
~~~

They continue in this way until processing halts. Note that, depending on the
number of rounds of preparation that are required, there may be one more
message to send before the peer can also finish processing (i.e., `outbound !=
None`).

## Star Topology (Any Number of Aggregators)

The ping-pong topology of the previous section is only suitable for VDAFs
involving exactly two Aggregators. If more Aggregators are required, the star
topology described in this section can be used instead.

> TODO Describe the Leader-emulated broadcast channel architecture that was
> originally envisioned for DAP. (As of DAP-05 we are going with the ping pong
> architecture described in the previous section.)

# Preliminaries {#prelim}

This section describes the primitives that are common to the VDAFs specified in
this document.

## Finite Fields {#field}

Both Prio3 and Poplar1 use finite fields of prime order. Finite field
elements are represented by a class `Field` with the following associated
parameters:

* `MODULUS: Unsigned` is the prime modulus that defines the field.

* `ENCODED_SIZE: Unsigned` is the number of bytes used to encode a field element
  as a byte string.

A concrete `Field` also implements the following class methods:

* `Field.zeros(length: Unsigned) -> output: Vec[Field]` returns a vector of
  zeros. The length of `output` MUST be `length`.

* `Field.rand_vec(length: Unsigned) -> output: Vec[Field]` returns a vector of
  random field elements. The length of `output` MUST be `length`.

A field element is an instance of a concrete `Field`. The concrete class defines
the usual arithmetic operations on field elements. In addition, it defines the
following instance method for converting a field element to an unsigned integer:

* `elem.as_unsigned() -> Unsigned` returns the integer representation of
  field element `elem`.

Likewise, each concrete `Field` implements a constructor for converting an
unsigned integer into a field element:

* `Field(integer: Unsigned)` returns `integer` represented as a field element.
  The value of `integer` MUST be less than `Field.MODULUS`.

Each concrete `Field` has two derived class methods, one for encoding
a vector of field elements as a byte string and another for decoding a vector of
field elements.

~~~
def encode_vec(Field, data: Vec[Field]) -> Bytes:
    encoded = Bytes()
    for x in data:
        encoded += to_le_bytes(x.as_unsigned(), Field.ENCODED_SIZE)
    return encoded

def decode_vec(Field, encoded: Bytes) -> Vec[Field]:
    L = Field.ENCODED_SIZE
    if len(encoded) % L != 0:
        raise ERR_DECODE

    vec = []
    for i in range(0, len(encoded), L):
        encoded_x = encoded[i:i+L]
        x = from_le_bytes(encoded_x)
        if x >= Field.MODULUS:
            raise ERR_DECODE # Integer is larger than modulus
        vec.append(Field(x))
    return vec
~~~
{: #field-derived-methods title="Derived class methods for finite fields."}

Finally, `Field` implements the following methods for representing a value as
a sequence of field elements, each of which represents a bit of the input.

~~~
def encode_into_bit_vector(Field,
                           val: Unsigned,
                           bits: Unsigned) -> Vec[Field]:
    """
    Encode the bit representation of `val` with at most `bits` number
    of bits, as a vector of field elements.
    """
    if val >= 2 ** bits:
        # Sanity check we are able to represent `val` with `bits`
        # number of bits.
        raise ValueError("Number of bits is not enough to represent "
                         "the input integer.")
    encoded = []
    for l in range(bits):
        encoded.append(Field((val >> l) & 1))
    return encoded

def decode_from_bit_vector(Field, vec: Vec[Field]) -> Field:
    """
    Decode the field element from the bit representation, expressed
    as a vector of field elements `vec`.
    """
    bits = len(vec)
    if Field.MODULUS >> bits == 0:
        raise ValueError("Number of bits is too large to be "
                         "represented by field modulus.")
    decoded = Field(0)
    for (l, bit) in enumerate(vec):
        decoded += Field(1 << l) * bit
    return decoded
~~~
{: #field-bit-rep title="Derived class methods to encode integers into bit vector representation."}

### Auxiliary Functions

The following auxiliary functions on vectors of field elements are used in the
remainder of this document. Note that an exception is raised by each function if
the operands are not the same length.

~~~
def vec_sub(left: Vec[Field], right: Vec[Field]):
    """
    Subtract the right operand from the left and return the result.
    """
    return list(map(lambda x: x[0] - x[1], zip(left, right)))

def vec_add(left: Vec[Field], right: Vec[Field]):
    """Add the right operand to the left and return the result."""
    return list(map(lambda x: x[0] + x[1], zip(left, right)))
~~~
{: #field-helper-functions title="Common functions for finite fields."}

### FFT-Friendly Fields {#field-fft-friendly}

Some VDAFs require fields that are suitable for efficient computation of the
discrete Fourier transform, as this allows for fast polynomial interpolation.
(One example is Prio3 ({{prio3}}) when instantiated with the generic FLP of
{{flp-generic-construction}}.) Specifically, a field is said to be
"FFT-friendly" if, in addition to satisfying the interface described in
{{field}}, it implements the following method:

* `Field.gen() -> Field` returns the generator of a large subgroup of the
  multiplicative group. To be FFT-friendly, the order of this subgroup MUST be a
  power of 2. In addition, the size of the subgroup dictates how large
  interpolated polynomials can be. It is RECOMMENDED that a generator is chosen
  with order at least `2^20`.

FFT-friendly fields also define the following parameter:

* `GEN_ORDER: Unsigned` is the order of a multiplicative subgroup generated by
  `Field.gen()`.

### Parameters

The tables below define finite fields used in the remainder of this document.

| Parameter    | Field64               | Field128                       | Field255   |
|:-------------|:----------------------|:-------------------------------|:-----------|
| MODULUS      | 2^32 * 4294967295 + 1 | 2^66 * 4611686018427387897 + 1 | 2^255 - 19 |
| ENCODED_SIZE | 8                     | 16                             | 32         |
| Generator    | 7^4294967295          | 7^4611686018427387897          | n/a        |
| GEN_ORDER    | 2^32                  | 2^66                           | n/a        |
{: #fields title="Parameters for the finite fields used in this document."}

## Extendable Output Functions {#xof}

VDAFs in this specification use extendable output functions (XOFs) to extract
short, fixed-length strings we call "seeds" from long input strings and expand
seeds into long output strings. We specify a single interface that is suitable
for both purposes.

XOFs are defined by a class `Xof` with the following associated parameter and
methods:

* `SEED_SIZE: Unsigned` is the size (in bytes) of a seed.

* `Xof(seed: Bytes[Xof.SEED_SIZE], dst: Bytes, binder: Bytes)` constructs an
  instance of `Xof` from the given seed, domain separation tag, and binder
  string. (See below for definitions of these.) The seed MUST be of length
  `SEED_SIZE` and MUST be generated securely (i.e., it is either the output of
  `gen_rand` or a previous invocation of the XOF).

* `xof.next(length: Unsigned)` returns the next `length` bytes of output of
  `xof`.

Each `Xof` has two derived methods. The first is used to derive a fresh seed
from an existing one. The second is used to compute a sequence of field
elements.

~~~
def derive_seed(Xof,
                seed: Bytes[Xof.SEED_SIZE],
                dst: Bytes,
                binder: Bytes):
    """Derive a new seed."""
    xof = Xof(seed, dst, binder)
    return xof.next(Xof.SEED_SIZE)

def next_vec(self, Field, length: Unsigned):
    """Output the next `length` elements of `Field`."""
    m = next_power_of_2(Field.MODULUS) - 1
    vec = []
    while len(vec) < length:
        x = from_le_bytes(self.next(Field.ENCODED_SIZE))
        x &= m
        if x < Field.MODULUS:
            vec.append(Field(x))
    return vec

def expand_into_vec(Xof,
                    Field,
                    seed: Bytes[Xof.SEED_SIZE],
                    dst: Bytes,
                    binder: Bytes,
                    length: Unsigned):
    """
    Expand the input `seed` into vector of `length` field elements.
    """
    xof = Xof(seed, dst, binder)
    return xof.next_vec(Field, length)
~~~
{: #xof-derived-methods title="Derived methods for XOFs."}

### XofShake128 {#xof-shake128}

This section describes XofShake128, a XOF based on the SHAKE128 mode of
operation for the Keccak permutation {{FIPS202}}. This XOF is RECOMMENDED for
all use cases within VDAFs. The length of the domain separation string `dst`
passed to XofShake128 MUST NOT exceed 255 bytes.

~~~
class XofShake128(Xof):
    """XOF based on SHA-3 (SHAKE128)."""

    # Associated parameters
    SEED_SIZE = 16

    def __init__(self, seed, dst, binder):
        self.l = 0
        self.x = seed + binder
        self.s = dst

    def next(self, length: Unsigned) -> Bytes:
        self.l += length

        # Function `SHAKE128(x, l)` is as defined in
        # [FIPS 202, Section 6.2].
        #
        # Implementation note: Rather than re-generate the output
        # stream each time `next()` is invoked, most implementations
        # of SHA-3 will expose an "absorb-then-squeeze" API that
        # allows stateful handling of the stream.
        dst_length = to_le_bytes(len(self.s), 1)
        stream = SHAKE128(dst_length + self.s + self.x, self.l)
        return stream[-length:]
~~~
{: title="Definition of XOF XofShake128."}

### XofFixedKeyAes128 {#xof-fixed-key-aes128}

While XofShake128 as described above can be securely used in all cases where a XOF
is needed in the VDAFs described in this document, there are some cases where
a more efficient instantiation based on fixed-key AES is possible. For now, this
is limited to the XOF used inside the Idpf {{idpf}} implementation in Poplar1
{{idpf-poplar}}. It is NOT RECOMMENDED to use this XOF anywhere else.
The length of the domain separation string `dst` passed to XofFixedKeyAes128
MUST NOT exceed 255 bytes. See Security Considerations {{security}} for a more
detailed discussion.

~~~
class XofFixedKeyAes128(Xof):
    """
    XOF based on a circular collision-resistant hash function from
    fixed-key AES.
    """

    # Associated parameters
    SEED_SIZE = 16

    def __init__(self, seed, dst, binder):
        self.length_consumed = 0

        # Use SHA-3 to derive a key from the binder string and domain
        # separation tag. Note that the AES key does not need to be
        # kept secret from any party. However, when used with
        # IdpfPoplar, we require the binder to be a random nonce.
        #
        # Implementation note: This step can be cached across XOF
        # evaluations with many different seeds.
        dst_length = to_le_bytes(len(dst), 1)
        self.fixed_key = SHAKE128(dst_length + dst + binder, 16)
        self.seed = seed

    def next(self, length: Unsigned) -> Bytes:
        offset = self.length_consumed % 16
        new_length = self.length_consumed + length
        block_range = range(
            int(self.length_consumed / 16),
            int(new_length / 16) + 1)
        self.length_consumed = new_length

        hashed_blocks = [
            self.hash_block(xor(self.seed, to_le_bytes(i, 16))) \
                         for i in block_range
        ]
        return concat(hashed_blocks)[offset:offset+length]

    def hash_block(self, block):
        """
        The multi-instance tweakable circular correlation-robust hash
        function of [GKWWY20] (Section 4.2). The tweak here is the key
        that stays constant for all XOF evaluations of the same Client,
        but differs between Clients.

        Function `AES128(key, block)` is the AES-128 blockcipher.
        """
        lo, hi = block[:8], block[8:]
        sigma_block = concat([hi, xor(hi, lo)])
        return xor(AES128(self.fixed_key, sigma_block), sigma_block)
~~~

### The Domain Separation Tag and Binder String

XOFs are used to map a seed to a finite domain, e.g., a fresh seed or a vector
of field elements. To ensure domain separation, the derivation is needs to be
bound to some distinguished domain separation tag. The domain separation tag
encodes the following values:

1. The document version (i.e.,`VERSION`);
1. The "class" of the algorithm using the output (e.g., VDAF);
1. A unique identifier for the algorithm; and
1. Some indication of how the output is used (e.g., for deriving the measurement
   shares in Prio3 {{prio3}}).

The following algorithm is used in the remainder of this document in order to
format the domain separation tag:

~~~
def format_dst(algo_class: Unsigned,
               algo: Unsigned,
               usage: Unsigned) -> Bytes:
    """Format XOF domain separation tag for use within a (V)DAF."""
    return concat([
        to_be_bytes(VERSION, 1),
        to_be_bytes(algo_class, 1),
        to_be_bytes(algo, 4),
        to_be_bytes(usage, 2),
    ])
~~~

It is also sometimes necessary to bind the output to some ephemeral value that
multiple parties need to agree on. We call this input the "binder string".

# Prio3 {#prio3}

This section describes Prio3, a VDAF for Prio {{CGB17}}. Prio is suitable for
a wide variety of aggregation functions, including (but not limited to) sum,
mean, standard deviation, estimation of quantiles (e.g., median), and linear
regression. In fact, the scheme described in this section is compatible with any
aggregation function that has the following structure:

* Each measurement is encoded as a vector over some finite field.
* Measurement validity is determined by an arithmetic circuit evaluated over
  the encoded measurement. (An "arithmetic circuit" is a function comprised of
  arithmetic operations in the field.) The circuit's output is a single field
  element: if zero, then the measurement is said to be "valid"; otherwise, if
  the output is non-zero, then the measurement is said to be "invalid".
* The aggregate result is obtained by summing up the encoded measurement
  vectors and computing some function of the sum.

At a high level, Prio3 distributes this computation as follows. Each Client
first shards its measurement by first encoding it, then splitting the vector into
secret shares and sending a share to each Aggregator. Next, in the preparation
phase, the Aggregators carry out a multi-party computation to determine if their
shares correspond to a valid measurement (as determined by the arithmetic
circuit). This computation involves a "proof" of validity generated by the
Client. Next, each Aggregator sums up its shares locally. Finally, the
Collector sums up the aggregate shares and computes the aggregate result.

This VDAF does not have an aggregation parameter. Instead, the output share is
derived from the measurement share by applying a fixed map. See {{poplar1}} for
an example of a VDAF that makes meaningful use of the aggregation parameter.

As the name implies, Prio3 is a descendant of the original Prio construction.
A second iteration was deployed in the {{ENPA}} system, and like the VDAF
described here, the ENPA system was built from techniques introduced in
{{BBCGGI19}} that significantly improve communication cost. That system was
specialized for a particular aggregation function; the goal of Prio3 is to
provide the same level of generality as the original construction.

The core component of Prio3 is a "Fully Linear Proof (FLP)" system. Introduced
by {{BBCGGI19}}, the FLP encapsulates the functionality required for encoding
and validating measurements. Prio3 can be thought of as a transformation of a
particular class of FLPs into a VDAF.

The remainder of this section is structured as follows. The syntax for FLPs is
described in {{flp}}. The generic transformation of an FLP into Prio3 is
specified in {{prio3-construction}}. Next, a concrete FLP suitable for any
validity circuit is specified in {{flp-generic}}. Finally, instantiations of
Prio3 for various types of measurements are specified in
{{prio3-instantiations}}. Test vectors can be found in {{test-vectors}}.

## Fully Linear Proof (FLP) Systems {#flp}

Conceptually, an FLP is a two-party protocol executed by a prover and a
verifier. In actual use, however, the prover's computation is carried out by
the Client, and the verifier's computation is distributed among the
Aggregators. The Client generates a "proof" of its measurement's validity and
distributes shares of the proof to the Aggregators. Each Aggregator then
performs some computation on its measurement share and proof share locally and
sends the result to the other Aggregators. Combining the exchanged messages
allows each Aggregator to decide if it holds a share of a valid measurement.
(See {{prio3-construction}} for details.)

As usual, we will describe the interface implemented by a concrete FLP in terms
of an abstract base class `Flp` that specifies the set of methods and parameters
a concrete FLP must provide.

The parameters provided by a concrete FLP are listed in {{flp-param}}.

| Parameter        | Description               |
|:-----------------|:--------------------------|
| `PROVE_RAND_LEN` | Length of the prover randomness, the number of random field elements consumed by the prover when generating a proof |
| `QUERY_RAND_LEN` | Length of the query randomness, the number of random field elements consumed by the verifier |
| `JOINT_RAND_LEN` | Length of the joint randomness, the number of random field elements consumed by both the prover and verifier |
| `MEAS_LEN`       | Length of the encoded measurement ({{flp-encode}}) |
| `OUTPUT_LEN`     | Length of the aggregatable output ({{flp-encode}}) |
| `PROOF_LEN`      | Length of the proof       |
| `VERIFIER_LEN`   | Length of the verifier message generated by querying the measurement and proof |
| `Measurement`    | Type of the measurement   |
| `AggResult`      | Type of the aggregate result |
| `Field`          | As defined in ({{field}}) |
{: #flp-param title="Constants and types defined by a concrete FLP."}

An FLP specifies the following algorithms for generating and verifying proofs of
validity (encoding is described below in {{flp-encode}}):

* `Flp.prove(meas: Vec[Field], prove_rand: Vec[Field], joint_rand: Vec[Field])
  -> Vec[Field]` is the deterministic proof-generation algorithm run by the
  prover. Its inputs are the encoded measurement, the "prover randomness"
  `prove_rand`, and the "joint randomness" `joint_rand`. The prover randomness
  is used only by the prover, but the joint randomness is shared by both the
  prover and verifier.

* `Flp.query(meas: Vec[Field], proof: Vec[Field], query_rand: Vec[Field],
  joint_rand: Vec[Field], num_shares: Unsigned) -> Vec[Field]` is the
  query-generation algorithm run by the verifier. This is used to "query" the
  measurement and proof. The result of the query (i.e., the output of this
  function) is called the "verifier message". In addition to the measurement
  and proof, this algorithm takes as input the query randomness `query_rand`
  and the joint randomness `joint_rand`. The former is used only by the
  verifier. `num_shares` specifies how many shares were generated.

* `Flp.decide(verifier: Vec[Field]) -> Bool` is the deterministic decision
  algorithm run by the verifier. It takes as input the verifier message and
  outputs a boolean indicating if the measurement from which it was generated
  is valid.

Our application requires that the FLP is "fully linear" in the sense defined in
{{BBCGGI19}}. As a practical matter, what this property implies is that, when
run on a share of the measurement and proof, the query-generation algorithm
outputs a share of the verifier message. Furthermore, the privacy property of
the FLP system ensures that the verifier message reveals nothing about the measurement
other than whether it is valid. Therefore, to decide if a measurement is valid, the
Aggregators will run the query-generation algorithm locally, exchange verifier
shares, combine them to recover the verifier message, and run the decision
algorithm.

The query-generation algorithm includes a parameter `num_shares` that specifies
the number of shares that were generated. If these data are not secret shared,
then `num_shares == 1`. This parameter is useful for certain FLP constructions.
For example, the FLP in {{flp-generic}} is defined in terms of an arithmetic
circuit; when the circuit contains constants, it is sometimes necessary to
normalize those constants to ensure that the circuit's output, when run on a
valid measurement, is the same regardless of the number of shares.

An FLP is executed by the prover and verifier as follows:

~~~
def run_flp(flp, meas: Vec[Flp.Field], num_shares: Unsigned):
    joint_rand = flp.Field.rand_vec(flp.JOINT_RAND_LEN)
    prove_rand = flp.Field.rand_vec(flp.PROVE_RAND_LEN)
    query_rand = flp.Field.rand_vec(flp.QUERY_RAND_LEN)

    # Prover generates the proof.
    proof = flp.prove(meas, prove_rand, joint_rand)

    # Shard the measurement and the proof.
    meas_shares = additive_secret_share(meas, num_shares, flp.Field)
    proof_shares = additive_secret_share(proof, num_shares, flp.Field)

    # Verifier queries the meas shares and proof shares.
    verifier_shares = [
        flp.query(
            meas_share,
            proof_share,
            query_rand,
            joint_rand,
            num_shares,
        )
        for meas_share, proof_share in zip(meas_shares, proof_shares)
    ]

    # Combine the verifier shares into the verifier.
    verifier = flp.Field.zeros(len(verifier_shares[0]))
    for verifier_share in verifier_shares:
        verifier = vec_add(verifier, verifier_share)

    # Verifier decides if the measurement is valid.
    return flp.decide(verifier)

~~~
{: #run-flp title="Execution of an FLP."}

The proof system is constructed so that, if `meas` is valid, then `run_flp(Flp,
meas, 1)` always returns `True`. On the other hand, if `meas` is invalid, then
as long as `joint_rand` and `query_rand` are generated uniform randomly, the
output is `False` with overwhelming probability.

We remark that {{BBCGGI19}} defines a much larger class of fully linear proof
systems than we consider here. In particular, what is called an "FLP" here is
called a 1.5-round, public-coin, interactive oracle proof system in their paper.

### Encoding the Input {#flp-encode}

The type of measurement being aggregated is defined by the FLP. Hence, the FLP
also specifies a method of encoding raw measurements as a vector of field
elements:

* `Flp.encode(measurement: Measurement) -> Vec[Field]` encodes a raw measurement
  as a vector of field elements. The return value MUST be of length `MEAS_LEN`.

For some FLPs, the encoded measurement also includes redundant field elements
that are useful for checking the proof, but which are not needed after the
proof has been checked. An example is the "integer sum" data type from
{{CGB17}} in which an integer in range `[0, 2^k)` is encoded as a vector of `k`
field elements, each representing a bit of the integer (this type is also
defined in {{prio3sum}}). After consuming this vector, all that is needed is
the integer it represents. Thus the FLP defines an algorithm for truncating the
encoded measurement to the length of the aggregated output:

* `Flp.truncate(meas: Vec[Field]) -> Vec[Field]` maps an encoded measurement
  (e.g., the bit-encoding of the measurement) to an aggregatable output (e.g.,
  the singleton vector containing the measurement). The length of the input
  MUST be `MEAS_LEN` and the length of the output MUST be `OUTPUT_LEN`.

Once the aggregate shares have been computed and combined together, their sum
can be converted into the aggregate result. This could be a projection from
the FLP's field to the integers, or it could include additional
post-processing.

* `Flp.decode(output: Vec[Field], num_measurements: Unsigned) -> AggResult`
  maps a sum of aggregate shares to an aggregate result. The length of the
  input MUST be `OUTPUT_LEN`. `num_measurements` is the number of measurements
  that contributed to the aggregated output.

We remark that, taken together, these three functionalities correspond roughly
to the notion of "Affine-aggregatable encodings (AFEs)" from {{CGB17}}.

## Construction {#prio3-construction}

This section specifies `Prio3`, an implementation of the `Vdaf` interface
({{vdaf}}). It has two generic parameters: an `Flp` ({{flp}}) and a `Xof`
({{xof}}). The associated constants and types required by the `Vdaf` interface
are defined in {{prio3-param}}. The methods required for sharding, preparation,
aggregation, and unsharding are described in the remaining subsections. These
methods refer to constants enumerated in {{prio3-const}}.

| Parameter         | Value                                           |
|:------------------|:------------------------------------------------|
| `VERIFY_KEY_SIZE` | `Xof.SEED_SIZE`                                 |
| `RAND_SIZE`       | `Xof.SEED_SIZE * (1 + 2 * (SHARES - 1)) if Flp.JOINT_RAND_LEN == 0 else Xof.SEED_SIZE * (1 + 2 * (SHARES - 1) + SHARES)` |
| `NONCE_SIZE`      | `16`                                            |
| `ROUNDS`          | `1`                                             |
| `SHARES`          | in `[2, 256)`                                   |
| `Measurement`     | `Flp.Measurement`                               |
| `AggParam`        | `None`                                          |
| `PublicShare`     | `Optional[list[bytes]]`                         |
| `InputShare`      | `Union[tuple[list[Flp.Field], list[Flp.Field], Optional[bytes]], tuple[bytes, bytes, Optional[bytes]]]` |
| `OutShare`        | `list[Flp.Field]`                               |
| `AggShare`        | `list[Flp.Field]`                               |
| `AggResult`       | `Flp.AggResult`                                 |
| `PrepState`       | `tuple[list[Flp.Field], Optional[Bytes]]`       |
| `PrepShare`       | `tuple[list[Flp.Field], Optional[Bytes]]`       |
| `PrepMessage`     | `Optional[bytes]`                               |
{: #prio3-param title="VDAF parameters for Prio3."}

| Variable                           | Value |
|:-----------------------------------|:------|
| `USAGE_MEAS_SHARE: Unsigned`       | 1     |
| `USAGE_PROOF_SHARE: Unsigned`      | 2     |
| `USAGE_JOINT_RANDOMNESS: Unsigned` | 3     |
| `USAGE_PROVE_RANDOMNESS: Unsigned` | 4     |
| `USAGE_QUERY_RANDOMNESS: Unsigned` | 5     |
| `USAGE_JOINT_RAND_SEED: Unsigned`  | 6     |
| `USAGE_JOINT_RAND_PART: Unsigned`  | 7     |
{: #prio3-const title="Constants used by Prio3."}

### Sharding

Recall from {{flp}} that the FLP syntax calls for "joint randomness" shared by
the prover (i.e., the Client) and the verifier (i.e., the Aggregators). VDAFs
have no such notion. Instead, the Client derives the joint randomness from its
measurement in a way that allows the Aggregators to reconstruct it from their
shares. (This idea is based on the Fiat-Shamir heuristic and is described in
Section 6.2.3 of {{BBCGGI19}}.)

The sharding algorithm involves the following steps:

1. Encode the Client's measurement for the FLP
2. Shard the measurement into a sequence of measurement shares
3. Derive the joint randomness from the measurement shares and nonce
4. Run the FLP proof-generation algorithm using the derived joint randomness
5. Shard the proof into a sequence of proof shares
6. Return the public share, consisting of the joint randomness parts, and the
   input shares, each consisting of the measurement share, proof share, and
   blind of one of the Aggregators

Depending on the FLP, joint randomness may not be required. In particular, when
`Flp.JOINT_RAND_LEN == 0`, the Client does not derive the joint randomness
(Step 3). The sharding algorithm is specified below.

~~~
def shard(Prio3, measurement, nonce, rand):
    l = Prio3.Xof.SEED_SIZE
    seeds = [rand[i:i+l] for i in range(0, Prio3.RAND_SIZE, l)]

    meas = Prio3.Flp.encode(measurement)
    if Prio3.Flp.JOINT_RAND_LEN > 0:
        return Prio3.shard_with_joint_rand(meas, nonce, seeds)
    else:
        return Prio3.shard_without_joint_rand(meas, seeds)
~~~
{: #prio3-eval-input title="Input-distribution algorithm for Prio3."}

It starts by splitting the randomness into seeds. It then encodes the
measurement as prescribed by the FLP and calls one of two methods, depending on
whether joint randomness is required by the FLP. The methods are defined in the
subsections below.

#### FLPs without joint randomness

The following method is used for FLPs that do not require joint randomness,
i.e., when `Flp.JOINT_RAND_LEN == 0`:

~~~
def shard_without_joint_rand(Prio3, meas, seeds):
    k_helper_seeds, seeds = front((Prio3.SHARES-1) * 2, seeds)
    k_helper_meas_shares = [
        k_helper_seeds[i]
        for i in range(0, (Prio3.SHARES-1) * 2, 2)
    ]
    k_helper_proof_shares = [
        k_helper_seeds[i]
        for i in range(1, (Prio3.SHARES-1) * 2, 2)
    ]
    (k_prove,), seeds = front(1, seeds)

    # Shard the encoded measurement into shares.
    leader_meas_share = meas
    for j in range(Prio3.SHARES-1):
        leader_meas_share = vec_sub(
            leader_meas_share,
            Prio3.helper_meas_share(j+1, k_helper_meas_shares[j]),
        )

    # Generate the proof and shard it into proof shares.
    prove_rand = Prio3.prove_rand(k_prove)
    leader_proof_share = Prio3.Flp.prove(meas, prove_rand, [])
    for j in range(Prio3.SHARES-1):
        leader_proof_share = vec_sub(
            leader_proof_share,
            Prio3.helper_proof_share(j+1, k_helper_proof_shares[j]),
        )

    # Each Aggregator's input share contains its measurement share
    # and proof share.
    input_shares = []
    input_shares.append((
        leader_meas_share,
        leader_proof_share,
        None,
    ))
    for j in range(Prio3.SHARES-1):
        input_shares.append((
            k_helper_meas_shares[j],
            k_helper_proof_shares[j],
            None,
        ))
    return (None, input_shares)
~~~
{: #prio3-shard-without-joint-rand title="Sharding an encoded measurement without joint randomness."}

The steps in this method are as follows:

1. Shard the encoded measurement into shares
1. Generate the proof and shard the proof into shares
1. Encode each measurement and proof share into an input share

Notice that only one pair of measurement and proof shares (called the "leader"
shares above) are vectors of field elements. The other shares (called the
"helper" shares) are represented instead by XOF seeds, which are expanded into
vectors of field elements.

The methods on `Prio3` for deriving the prover randomness, measurement shares,
and proof shares and the methods for encoding the input shares are defined in
{{prio3-auxiliary}}.

#### FLPs with joint randomness

The following method is used for FLPs that require joint randomness,
i.e., for which `Flp.JOINT_RAND_LEN > 0`:

~~~
def shard_with_joint_rand(Prio3, meas, nonce, seeds):
    k_helper_seeds, seeds = front((Prio3.SHARES-1) * 3, seeds)
    k_helper_meas_shares = [
        k_helper_seeds[i]
        for i in range(0, (Prio3.SHARES-1) * 3, 3)
    ]
    k_helper_proof_shares = [
        k_helper_seeds[i]
        for i in range(1, (Prio3.SHARES-1) * 3, 3)
    ]
    k_helper_blinds = [
        k_helper_seeds[i]
        for i in range(2, (Prio3.SHARES-1) * 3, 3)
    ]
    (k_leader_blind,), seeds = front(1, seeds)
    (k_prove,), seeds = front(1, seeds)

    # Shard the encoded measurement into shares and compute the
    # joint randomness parts.
    leader_meas_share = meas
    k_joint_rand_parts = []
    for j in range(Prio3.SHARES-1):
        helper_meas_share = Prio3.helper_meas_share(
            j+1, k_helper_meas_shares[j])
        leader_meas_share = vec_sub(leader_meas_share,
                                    helper_meas_share)
        k_joint_rand_parts.append(Prio3.joint_rand_part(
            j+1, k_helper_blinds[j], helper_meas_share, nonce))
    k_joint_rand_parts.insert(0, Prio3.joint_rand_part(
        0, k_leader_blind, leader_meas_share, nonce))

    # Generate the proof and shard it into proof shares.
    prove_rand = Prio3.prove_rand(k_prove)
    joint_rand = Prio3.joint_rand(
        Prio3.joint_rand_seed(k_joint_rand_parts))
    leader_proof_share = Prio3.Flp.prove(meas, prove_rand, joint_rand)
    for j in range(Prio3.SHARES-1):
        leader_proof_share = vec_sub(
            leader_proof_share,
            Prio3.helper_proof_share(j+1, k_helper_proof_shares[j]),
        )

    # Each Aggregator's input share contains its measurement share,
    # proof share, and blind. The public share contains the
    # Aggregators' joint randomness parts.
    input_shares = []
    input_shares.append((
        leader_meas_share,
        leader_proof_share,
        k_leader_blind,
    ))
    for j in range(Prio3.SHARES-1):
        input_shares.append((
            k_helper_meas_shares[j],
            k_helper_proof_shares[j],
            k_helper_blinds[j],
        ))
    return (k_joint_rand_parts, input_shares)
~~~
{: #prio3-shard-with-joint-rand title="Sharding an encoded measurement with joint randomness."}

The difference between this procedure and previous one is that here we compute
joint randomness `joint_rand` and pass it to the proof generationg algorithm.
(In {{prio3-shard-without-joint-rand}} the joint randomness is the empty
vector, `[]`.) This requires generating an additional value, called the
"blind", that is incorporated into each input share.

The joint randomness computation involves the following steps:

1. Compute a "joint randomness part" from each measurement share and blind
1. Compute a "joint randomness seed" from the joint randomness parts
1. Compute the joint randomness from the joint randomness seed

This three-step process is designed to ensure that the joint randomness does
not leak the measurement to the Aggregators while preventing a malicious Client
from tampering with the joint randomness in a way that allows it to break
robustness. To bootstrap the required check, the Client encodes the joint
randomness parts in the public share. (See {{prio3-preparation}} for details.)

The methods used in this computation are defined in {{prio3-auxiliary}}.

### Preparation {#prio3-preparation}

This section describes the process of recovering output shares from the input
shares. The high-level idea is that each Aggregator first queries its
measurement and proof share locally, then exchanges its verifier share with the
other Aggregators. The verifier shares are then combined into the verifier
message, which is used to decide whether to accept.

In addition, for FLPs that require joint randomness, the Aggregators must
ensure that they have all used the same joint randomness for the
query-generation algorithm. To do so, they collectively re-derive the joint
randomness from their measurement shares just as the Client did during
sharding.

In order to avoid extra round of communication, the Client sends each
Aggregator a "hint" consisting of the joint randomness parts. This leaves open
the possibility that the Client cheated by, say, forcing the Aggregators to use
joint randomness that biases the proof check procedure some way in its favor.
To mitigate this, the Aggregators also check that they have all computed the
same joint randomness seed before accepting their output shares. To do so, they
exchange their parts of the joint randomness along with their verifier shares.

The definitions of constants and a few auxiliary functions are defined in
{{prio3-auxiliary}}.

~~~
def prep_init(Prio3, verify_key, agg_id, _agg_param,
              nonce, public_share, input_share):
    k_joint_rand_parts = public_share
    (meas_share, proof_share, k_blind) = \
        Prio3.expand_input_share(agg_id, input_share)
    out_share = Prio3.Flp.truncate(meas_share)

    # Compute the joint randomness.
    joint_rand = []
    k_corrected_joint_rand, k_joint_rand_part = None, None
    if Prio3.Flp.JOINT_RAND_LEN > 0:
        k_joint_rand_part = Prio3.joint_rand_part(
            agg_id, k_blind, meas_share, nonce)
        k_joint_rand_parts[agg_id] = k_joint_rand_part
        k_corrected_joint_rand = Prio3.joint_rand_seed(
            k_joint_rand_parts)
        joint_rand = Prio3.joint_rand(k_corrected_joint_rand)

    # Query the measurement and proof share.
    query_rand = Prio3.query_rand(verify_key, nonce)
    verifier_share = Prio3.Flp.query(meas_share,
                                     proof_share,
                                     query_rand,
                                     joint_rand,
                                     Prio3.SHARES)

    prep_state = (out_share, k_corrected_joint_rand)
    prep_share = (verifier_share, k_joint_rand_part)
    return (prep_state, prep_share)

def prep_next(Prio3, prep, prep_msg):
    k_joint_rand = prep_msg
    (out_share, k_corrected_joint_rand) = prep

    # If joint randomness was used, check that the value computed by the
    # Aggregators matches the value indicated by the Client.
    if k_joint_rand != k_corrected_joint_rand:
        raise ERR_VERIFY  # joint randomness check failed

    return out_share

def prep_shares_to_prep(Prio3, _agg_param, prep_shares):
    # Unshard the verifier shares into the verifier message.
    verifier = Prio3.Flp.Field.zeros(Prio3.Flp.VERIFIER_LEN)
    k_joint_rand_parts = []
    for (verifier_share, k_joint_rand_part) in prep_shares:
        verifier = vec_add(verifier, verifier_share)
        if Prio3.Flp.JOINT_RAND_LEN > 0:
            k_joint_rand_parts.append(k_joint_rand_part)

    # Verify that the proof is well-formed and the input is valid.
    if not Prio3.Flp.decide(verifier):
        raise ERR_VERIFY  # proof verifier check failed

    # Combine the joint randomness parts computed by the
    # Aggregators into the true joint randomness seed. This is
    # used in the last step.
    k_joint_rand = None
    if Prio3.Flp.JOINT_RAND_LEN > 0:
        k_joint_rand = Prio3.joint_rand_seed(k_joint_rand_parts)
    return k_joint_rand
~~~
{: #prio3-prep-state title="Preparation state for Prio3."}

### Validity of Aggregation Parameters

Every input share MUST only be used once, regardless of the aggregation
parameters used.

~~~
def is_valid(agg_param, previous_agg_params):
    return len(previous_agg_params) == 0
~~~
{: #prio3-validity-scope title="Validity of aggregation parameters for Prio3."}

### Aggregation

Aggregating a set of output shares is simply a matter of adding up the vectors
element-wise.

~~~
def aggregate(Prio3, _agg_param, out_shares):
    agg_share = Prio3.Flp.Field.zeros(Prio3.Flp.OUTPUT_LEN)
    for out_share in out_shares:
        agg_share = vec_add(agg_share, out_share)
    return agg_share
~~~
{: #prio3-out2agg title="Aggregation algorithm for Prio3."}

### Unsharding

To unshard a set of aggregate shares, the Collector first adds up the vectors
element-wise. It then converts each element of the vector into an integer.

~~~
def unshard(Prio3, _agg_param,
            agg_shares, num_measurements):
    agg = Prio3.Flp.Field.zeros(Prio3.Flp.OUTPUT_LEN)
    for agg_share in agg_shares:
        agg = vec_add(agg, agg_share)
    return Prio3.Flp.decode(agg, num_measurements)
~~~
{: #prio3-agg-output title="Computation of the aggregate result for Prio3."}

### Auxiliary Functions {#prio3-auxiliary}

This section defines a number of auxiliary functions referenced by the main
algorithms for Prio3 in the preceding sections.

The following methods are called by the sharding and preparation algorithms.

~~~
def helper_meas_share(Prio3, agg_id, k_share):
    return Prio3.Xof.expand_into_vec(
        Prio3.Flp.Field,
        k_share,
        Prio3.domain_separation_tag(USAGE_MEAS_SHARE),
        byte(agg_id),
        Prio3.Flp.MEAS_LEN,
    )

def helper_proof_share(Prio3, agg_id, k_share):
    return Prio3.Xof.expand_into_vec(
        Prio3.Flp.Field,
        k_share,
        Prio3.domain_separation_tag(USAGE_PROOF_SHARE),
        byte(agg_id),
        Prio3.Flp.PROOF_LEN,
    )

def expand_input_share(Prio3, agg_id, input_share):
    (meas_share, proof_share, k_blind) = input_share
    if agg_id > 0:
        meas_share = Prio3.helper_meas_share(agg_id, meas_share)
        proof_share = Prio3.helper_proof_share(agg_id, proof_share)
    return (meas_share, proof_share, k_blind)

def prove_rand(Prio3, k_prove):
    return Prio3.Xof.expand_into_vec(
        Prio3.Flp.Field,
        k_prove,
        Prio3.domain_separation_tag(USAGE_PROVE_RANDOMNESS),
        b'',
        Prio3.Flp.PROVE_RAND_LEN,
    )

def query_rand(Prio3, verify_key, nonce):
    return Prio3.Xof.expand_into_vec(
        Prio3.Flp.Field,
        verify_key,
        Prio3.domain_separation_tag(USAGE_QUERY_RANDOMNESS),
        nonce,
        Prio3.Flp.QUERY_RAND_LEN,
    )

def joint_rand_part(Prio3, agg_id, k_blind, meas_share, nonce):
    return Prio3.Xof.derive_seed(
        k_blind,
        Prio3.domain_separation_tag(USAGE_JOINT_RAND_PART),
        byte(agg_id) + nonce + Prio3.Flp.Field.encode_vec(meas_share),
    )

def joint_rand_seed(Prio3, k_joint_rand_parts):
    """Derive the joint randomness seed from its parts."""
    return Prio3.Xof.derive_seed(
        zeros(Prio3.Xof.SEED_SIZE),
        Prio3.domain_separation_tag(USAGE_JOINT_RAND_SEED),
        concat(k_joint_rand_parts),
    )

def joint_rand(Prio3, k_joint_rand_seed):
    """Derive the joint randomness from its seed."""
    return Prio3.Xof.expand_into_vec(
        Prio3.Flp.Field,
        k_joint_rand_seed,
        Prio3.domain_separation_tag(USAGE_JOINT_RANDOMNESS),
        b'',
        Prio3.Flp.JOINT_RAND_LEN,
    )
~~~

### Message Serialization {#prio3-encode}

This section defines serialization formats for messages exchanged over the
network while executing Prio3. It is RECOMMENDED that implementations provide
serialization methods for them.

Message structures are defined following {{Section 3 of !RFC8446}}). In the
remainder we use `S` as an alias for `Prio3.Xof.SEED_SIZE` and `F` as an alias
for `Prio3.Field.ENCODED_SIZE`. XOF seeds are represented as follows:

~~~
opaque Prio3Seed[S];
~~~

Field elements are encoded in little-endian byte order (as defined in
{{field}}) and represented as follows:

~~~
opaque Prio3Field[F];
~~~

#### Public Share

The encoding of the public share depends on whether joint randomness is
required for the underlying FLP (i.e., `Prio3.Flp.JOINT_RAND_LEN > 0`). If
joint randomness is not used, then the public share is the empty string. If
joint randomness is used, then the public share encodes the joint randomness
parts as follows:

~~~
struct {
    Prio3Seed k_joint_rand_parts[S * Prio3.SHARES];
} Prio3PublicShareWithJointRand;
~~~

#### Input share

Just as for the public share, the encoding of the input shares depends on
whether joint randomness is used. If so, then each input share includes the
Aggregator's blind for generating its joint randomness part.

In addition, the encoding of the input shares depends on which aggregator is
receiving the message. If the aggregator ID is `0`, then the input share
includes the full measurement and proof share. Otherwise, if the aggregator ID
is greater than `0`, then the measurement and proof shares are represented by
XOF seeds. We shall call the former the "Leader" and the latter the "Helpers".

In total there are four variants of the input share. When joint randomness is
not used, the Leader's share is structured as follows:

~~~
struct {
    Prio3Field meas_share[F * Prio3.Flp.MEAS_LEN];
    Prio3Field proof_share[F * Prio3.Flp.PROOF_LEN];
} Prio3LeaderShare;
~~~

When joint randomness is not used, the Helpers' shares are structured
as follows:

~~~
struct {
    Prio3Seed k_meas_share;
    Prio3Seed k_proof_share;
} Prio3HelperShare;
~~~

When joint randomness is used, the Leader's input share is structured as
follows:

~~~
struct {
    Prio3LeaderShare inner;
    Prio3Seed k_blind;
} Prio3LeaderShareWithJointRand;
~~~

Finally, when joint randomness is used, the Helpers' shares are structured as
follows:

~~~
struct {
    Prio3HelperShare inner;
    Prio3Seed k_blind;
} Prio3HelperShareWithJointRand;
~~~

#### Prep Share

When joint randomness is not used, the prep share is structured as follows:

~~~
struct {
    Prio3Field verifier_share[F * Prio3.Flp.VERIFIER_LEN];
} Prio3PrepShare;
~~~

When joint randomness is used, the prep share includes the Aggregator's joint
randomness part and is structured as follows:

~~~
struct {
    Prio3Field verifier_share[F * Prio3.Flp.VERIFIER_LEN];
    Prio3Seed k_joint_rand_part;
} Prio3PrepShareWithJointRand;
~~~

#### Prep Message

When joint randomness is not used, the prep message is the empty string.
Otherwise the prep message consists of the joint randomness seed computed by
the Aggregators:

~~~
struct {
    Prio3Seed k_joint_rand;
} Prio3PrepMessageWithJointRand;
~~~

#### Aggregation

Aggregate shares are structured as follows:

~~~
struct {
    Prio3Field agg_share[F * Prio3.Flp.OUTPUT_LEN];
} Prio3AggShare;
~~~

## A General-Purpose FLP {#flp-generic}

This section describes an FLP based on the construction from in {{BBCGGI19}},
Section 4.2. We begin in {{flp-generic-overview}} with an overview of their proof
system and the extensions to their proof system made here. The construction is
specified in {{flp-generic-construction}}.

> OPEN ISSUE We're not yet sure if specifying this general-purpose FLP is
> desirable. It might be preferable to specify specialized FLPs for each data
> type that we want to standardize, for two reasons. First, clear and concise
> specifications are likely easier to write for specialized FLPs rather than the
> general one. Second, we may end up tailoring each FLP to the measurement type
> in a way that improves performance, but breaks compatibility with the
> general-purpose FLP.
>
> In any case, we can't make this decision until we know which data types to
> standardize, so for now, we'll stick with the general-purpose construction.
> The reference implementation can be found at
> https://github.com/cfrg/draft-irtf-cfrg-vdaf/tree/main/poc.

> OPEN ISSUE Chris Wood points out that the this section reads more like a paper
> than a standard. Eventually we'll want to work this into something that is
> readily consumable by the CFRG.

### Overview {#flp-generic-overview}

In the proof system of {{BBCGGI19}}, validity is defined via an arithmetic
circuit evaluated over the encoded measurement: If the circuit output is zero,
then the measurement is deemed valid; otherwise, if the circuit output is
non-zero, then the measurement is deemed invalid. Thus the goal of the proof
system is merely to allow the verifier to evaluate the validity circuit over
the measurement. For our application ({{prio3}}), this computation is
distributed among multiple Aggregators, each of which has only a share of the
measurement.

Suppose for a moment that the validity circuit `C` is affine, meaning its only
operations are addition and multiplication-by-constant. In particular, suppose
the circuit does not contain a multiplication gate whose operands are both
non-constant. Then to decide if a measurement `x` is valid, each Aggregator
could evaluate `C` on its share of `x` locally, broadcast the output share to
its peers, then combine the output shares locally to recover `C(x)`. This is
true because for any `SHARES`-way secret sharing of `x` it holds that

~~~
C(x_shares[0] + ... + x_shares[SHARES-1]) =
    C(x_shares[0]) + ... + C(x_shares[SHARES-1])
~~~

(Note that, for this equality to hold, it may be necessary to scale any
constants in the circuit by `SHARES`.) However this is not the case if `C` is
not-affine (i.e., it contains at least one multiplication gate whose operands
are non-constant). In the proof system of {{BBCGGI19}}, the proof is designed to
allow the (distributed) verifier to compute the non-affine operations using only
linear operations on (its share of) the measurement and proof.

To make this work, the proof system is restricted to validity circuits that
exhibit a special structure. Specifically, an arithmetic circuit with "G-gates"
(see {{BBCGGI19}}, Definition 5.2) is composed of affine gates and any number of
instances of a distinguished gate `G`, which may be non-affine. We will refer to
this class of circuits as 'gadget circuits' and to `G` as the "gadget".

As an illustrative example, consider a validity circuit `C` that recognizes the
set `L = set([0], [1])`. That is, `C` takes as input a length-1 vector `x` and
returns 0 if `x[0]` is in `[0,2)` and outputs something else otherwise. This
circuit can be expressed as the following degree-2 polynomial:

~~~
C(x) = (x[0] - 1) * x[0] = x[0]^2 - x[0]
~~~

This polynomial recognizes `L` because `x[0]^2 = x[0]` is only true if `x[0] ==
0` or `x[0] == 1`. Notice that the polynomial involves a non-affine operation,
`x[0]^2`. In order to apply {{BBCGGI19}}, Theorem 4.3, the circuit needs to be
rewritten in terms of a gadget that subsumes this non-affine operation. For
example, the gadget might be multiplication:

~~~
Mul(left, right) = left * right
~~~

The validity circuit can then be rewritten in terms of `Mul` like so:

~~~
C(x[0]) = Mul(x[0], x[0]) - x[0]
~~~

The proof system of {{BBCGGI19}} allows the verifier to evaluate each instance
of the gadget (i.e., `Mul(x[0], x[0])` in our example) using a linear function
of the measurement and proof. The proof is constructed roughly as follows. Let
`C` be the validity circuit and suppose the gadget is arity-`L` (i.e., it has
`L` input wires.). Let `wire[j-1,k-1]` denote the value of the `j`th wire of
the `k`th call to the gadget during the evaluation of `C(x)`. Suppose there are
`M` such calls and fix distinct field elements `alpha[0], ..., alpha[M-1]`. (We
will require these points to have a special property, as we'll discuss in
{{flp-generic-overview-extensions}}; but for the moment it is only important
that they are distinct.)

The prover constructs from `wire` and `alpha` a polynomial that, when evaluated
at `alpha[k-1]`, produces the output of the `k`th call to the gadget. Let us
call this the "gadget polynomial". Polynomial evaluation is linear, which means
that, in the distributed setting, the Client can disseminate additive shares of
the gadget polynomial that the Aggregators then use to compute additive shares
of each gadget output, allowing each Aggregator to compute its share of `C(x)`
locally.

There is one more wrinkle, however: It is still possible for a malicious prover
to produce a gadget polynomial that would result in `C(x)` being computed
incorrectly, potentially resulting in an invalid measurement being accepted. To
prevent this, the verifier performs a probabilistic test to check that the
gadget polynomial is well-formed. This test, and the procedure for constructing
the gadget polynomial, are described in detail in {{flp-generic-construction}}.

#### Extensions {#flp-generic-overview-extensions}

The FLP described in the next section extends the proof system of {{BBCGGI19}},
Section 4.2 in three ways.

First, the validity circuit in our construction includes an additional, random
input (this is the "joint randomness" derived from the measurement shares in
Prio3; see {{prio3-construction}}). This allows for circuit optimizations that
trade a small soundness error for a shorter proof. For example, consider a
circuit that recognizes the set of length-`N` vectors for which each element is
either one or zero. A deterministic circuit could be constructed for this
language, but it would involve a large number of multiplications that would
result in a large proof. (See the discussion in {{BBCGGI19}}, Section 5.2 for
details). A much shorter proof can be constructed for the following randomized
circuit:

~~~
C(meas, r) = r * Range2(meas[0]) + ... + r^N * Range2(meas[N-1])
~~~

(Note that this is a special case of {{BBCGGI19}}, Theorem 5.2.) Here `meas` is
the length-`N` input and `r` is a random field element. The gadget circuit
`Range2` is the "range-check" polynomial described above, i.e., `Range2(x) =
x^2 - x`. The idea is that, if `meas` is valid (i.e., each `meas[j]` is in
`[0,2)`), then the circuit will evaluate to 0 regardless of the value of `r`;
but if `meas[j]` is not in `[0,2)` for some `j`, the output will be non-zero
with high probability.

The second extension implemented by our FLP allows the validity circuit to
contain multiple gadget types. (This generalization was suggested in
{{BBCGGI19}}, Remark 4.5.) This provides additional flexibility for designing
circuits by allowing multiple, non-affine sub-components. For example, the
following circuit is allowed:

~~~
C(meas, r) = r * Range2(meas[0]) + ... + r^L * Range2(meas[L-1]) + \
            r^(L+1) * Range3(meas[L]) + ... + r^N * Range3(meas[N-1])
~~~

where `Range3(x) = x^3 - 3x^2 + 2x`. This circuit checks that the first `L`
inputs are in range `[0,2)` and the last `N-L` inputs are in range `[0,3)`. Of
course, the same circuit can be expressed using a sub-component that the
gadgets have in common, namely `Mul`, but the resulting proof would be longer.

Finally, {{BBCGGI19}}, Theorem 4.3 makes no restrictions on the choice of the
fixed points `alpha[0], ..., alpha[M-1]`, other than to require that the points
are distinct. In this document, the fixed points are chosen so that the gadget
polynomial can be constructed efficiently using the Cooley-Tukey FFT ("Fast
Fourier Transform") algorithm. Note that this requires the field to be
"FFT-friendly" as defined in {{field-fft-friendly}}.

### Validity Circuits {#flp-generic-valid}

The FLP described in {{flp-generic-construction}} is defined in terms of a
validity circuit `Valid` that implements the interface described here.

A concrete `Valid` defines the following parameters:

| Parameter        | Description                           |
|:-----------------|:--------------------------------------|
| `GADGETS`        | A list of gadgets                     |
| `GADGET_CALLS`   | Number of times each gadget is called |
| `MEAS_LEN`       | Length of the measurement             |
| `OUTPUT_LEN`     | Length of the aggregatable output     |
| `JOINT_RAND_LEN` | Length of the random input            |
| `Measurement`    | The type of measurement               |
| `AggResult`      | Type of the aggregate result          |
| `Field`          | An FFT-friendly finite field as defined in {{field-fft-friendly}} |
{: title="Validity circuit parameters."}

Each gadget `G` in `GADGETS` defines a constant `DEGREE` that specifies the
circuit's "arithmetic degree". This is defined to be the degree of the
polynomial that computes it. For example, the `Mul` circuit in
{{flp-generic-overview}} is defined by the polynomial `Mul(x) = x * x`, which
has degree `2`. Hence, the arithmetic degree of this gadget is `2`.

Each gadget also defines a parameter `ARITY` that specifies the circuit's arity
(i.e., the number of input wires).

Gadgets provide a method to evaluate their circuit on a list of inputs,
`eval()`. The inputs can either belong to the validity circuit's field, or the
polynomial ring over that field.

A concrete `Valid` provides the following methods for encoding a measurement as
an input vector, truncating an input vector to the length of an aggregatable
output, and converting an aggregated output to an aggregate result:

* `Valid.encode(measurement: Measurement) -> Vec[Field]` returns a vector of
  length `MEAS_LEN` representing a measurement.

* `Valid.truncate(meas: Vec[Field]) -> Vec[Field]` returns a vector of length
  `OUTPUT_LEN` representing an aggregatable output.

* `Valid.decode(output: Vec[Field], num_measurements: Unsigned) -> AggResult`
  returns an aggregate result.

Finally, the following methods are derived for each concrete `Valid`:

~~~
def prove_rand_len(self):
    """Length of the prover randomness."""
    return sum(g.ARITY for g in Valid.GADGETS)

def query_rand_len(self):
    """Length of the query randomness."""
    return len(Valid.GADGETS)

def proof_len(self):
    """Length of the proof."""
    length = 0
    for (g, g_calls) in zip(self.GADGETS, self.GADGET_CALLS):
        P = next_power_of_2(1 + g_calls)
        length += g.ARITY + g.DEGREE * (P - 1) + 1
    return length

def verifier_len(self):
    """Length of the verifier message."""
    length = 1
    for g in self.GADGETS:
        length += g.ARITY + 1
    return length
~~~
{: title="Derived methods for validity circuits."}

### Construction {#flp-generic-construction}

This section specifies `FlpGeneric`, an implementation of the `Flp` interface
({{flp}}). It has as a generic parameter a validity circuit `Valid` implementing
the interface defined in {{flp-generic-valid}}.

> NOTE A reference implementation can be found in
> https://github.com/cfrg/draft-irtf-cfrg-vdaf/blob/main/poc/flp_generic.py.

The FLP parameters for `FlpGeneric` are defined in {{flp-generic-param}}. The
required methods for generating the proof, generating the verifier, and deciding
validity are specified in the remaining subsections.

In the remainder, we let `[n]` denote the set `{1, ..., n}` for positive integer
`n`. We also define the following constants:

* Let `H = len(Valid.GADGETS)`
* For each `i` in `[H]`:
    * Let `G_i = Valid.GADGETS[i]`
    * Let `L_i = Valid.GADGETS[i].ARITY`
    * Let `M_i = Valid.GADGET_CALLS[i]`
    * Let `P_i = next_power_of_2(M_i+1)`
    * Let `alpha_i = Field.gen()^(Field.GEN_ORDER / P_i)`

| Parameter        | Value               |
|:-----------------|:--------------------|
| `PROVE_RAND_LEN` | `Valid.prove_rand_len()` (see {{flp-generic-valid}}) |
| `QUERY_RAND_LEN` | `Valid.query_rand_len()` (see {{flp-generic-valid}}) |
| `JOINT_RAND_LEN` | `Valid.JOINT_RAND_LEN` |
| `MEAS_LEN`      | `Valid.MEAS_LEN`   |
| `OUTPUT_LEN`     | `Valid.OUTPUT_LEN`  |
| `PROOF_LEN`      | `Valid.proof_len()` (see {{flp-generic-valid}}) |
| `VERIFIER_LEN`   | `Valid.verifier_len()` (see {{flp-generic-valid}}) |
| `Measurement`    | `Valid.Measurement` |
| `Field`          | `Valid.Field`       |
{: #flp-generic-param title="FLP Parameters of FlpGeneric."}

#### Proof Generation {#flp-generic-construction-prove}

On input of `meas`, `prove_rand`, and `joint_rand`, the proof is computed as
follows:

1. For each `i` in `[H]` create an empty table `wire_i`.

1. Partition the prover randomness `prove_rand` into sub-vectors `seed_1, ...,
   seed_H` where `len(seed_i) == L_i` for all `i` in `[H]`. Let us call these
   the "wire seeds" of each gadget.

1. Evaluate `Valid` on input of `meas` and `joint_rand`, recording the inputs
   of each gadget in the corresponding table. Specifically, for every `i` in
   `[H]`, set `wire_i[j-1,k-1]` to the value on the `j`th wire into the `k`th
   call to gadget `G_i`.

1. Compute the "wire polynomials". That is, for every `i` in `[H]` and `j` in
   `[L_i]`, construct `poly_wire_i[j-1]`, the `j`th wire polynomial for the
   `i`th gadget, as follows:

    * Let `w = [seed_i[j-1], wire_i[j-1,0], ..., wire_i[j-1,M_i-1]]`.

    * Let `padded_w = w + Field.zeros(P_i - len(w))`.

    > NOTE We pad `w` to the nearest power of 2 so that we can use FFT for
    > interpolating the wire polynomials. Perhaps there is some clever math for
    > picking `wire_inp` in a way that avoids having to pad.

    * Let `poly_wire_i[j-1]` be the lowest degree polynomial for which
      `poly_wire_i[j-1](alpha_i^k) == padded_w[k]` for all `k` in `[P_i]`.

1. Compute the "gadget polynomials". That is, for every `i` in `[H]`:

    * Let `poly_gadget_i = G_i(poly_wire_i[0], ..., poly_wire_i[L_i-1])`. That
      is, evaluate the circuit `G_i` on the wire polynomials for the `i`th
      gadget. (Arithmetic is in the ring of polynomials over `Field`.)

The proof is the vector `proof = seed_1 + coeff_1 + ... + seed_H + coeff_H`,
where `coeff_i` is the vector of coefficients of `poly_gadget_i` for each `i` in
`[H]`.

#### Query Generation {#flp-generic-construction-query}

On input of `meas`, `proof`, `query_rand`, and `joint_rand`, the verifier message
is generated as follows:

1. For every `i` in `[H]` create an empty table `wire_i`.

1. Partition `proof` into the sub-vectors `seed_1`, `coeff_1`, ..., `seed_H`,
   `coeff_H` defined in {{flp-generic-construction-prove}}.

1. Evaluate `Valid` on input of `meas` and `joint_rand`, recording the inputs
   of each gadget in the corresponding table. This step is similar to the
   prover's step (3.) except the verifier does not evaluate the gadgets.
   Instead, it computes the output of the `k`th call to `G_i` by evaluating
   `poly_gadget_i(alpha_i^k)`. Let `v` denote the output of the circuit
   evaluation.

1. Compute the wire polynomials just as in the prover's step (4.).

1. Compute the tests for well-formedness of the gadget polynomials. That is, for
   every `i` in `[H]`:

    * Let `t = query_rand[i]`. Check if `t^(P_i) == 1`: If so, then raise
      ERR_ABORT and halt. (This prevents the verifier from inadvertently leaking
      a gadget output in the verifier message.)

    * Let `y_i = poly_gadget_i(t)`.

    * For each `j` in `[0,L_i)` let `x_i[j-1] = poly_wire_i[j-1](t)`.

The verifier message is the vector `verifier = [v] + x_1 + [y_1] + ... + x_H +
[y_H]`.

#### Decision

On input of vector `verifier`, the verifier decides if the measurement is valid
as follows:

1. Parse `verifier` into `v`, `x_1`, `y_1`, ..., `x_H`, `y_H` as defined in
   {{flp-generic-construction-query}}.

1. Check for well-formedness of the gadget polynomials. For every `i` in `[H]`:

    * Let `z = G_i(x_i)`. That is, evaluate the circuit `G_i` on `x_i` and set
      `z` to the output.

    * If `z != y_i`, then return `False` and halt.

1. Return `True` if `v == 0` and `False` otherwise.

#### Encoding

The FLP encoding and truncation methods invoke `Valid.encode`,
`Valid.truncate`, and `Valid.decode` in the natural way.

## Instantiations {#prio3-instantiations}

This section specifies instantiations of Prio3 for various measurement types.
Each uses `FlpGeneric` as the FLP ({{flp-generic}}) and is determined by a
validity circuit ({{flp-generic-valid}}) and a XOF ({{xof}}). Test vectors for
each can be found in {{test-vectors}}.

> NOTE Reference implementations of each of these VDAFs can be found in
> https://github.com/cfrg/draft-irtf-cfrg-vdaf/blob/main/poc/vdaf_prio3.sage.

### Prio3Count

Our first instance of Prio3 is for a simple counter: Each measurement is either
one or zero and the aggregate result is the sum of the measurements.

This instance uses XofShake128 ({{xof-shake128}}) as its XOF. Its validity
circuit, denoted `Count`, uses `Field64` ({{fields}}) as its finite field. Its
gadget, denoted `Mul`, is the degree-2, arity-2 gadget defined as

~~~
def eval(self, Field, inp):
    self.check_gadget_eval(inp)
    return inp[0] * inp[1]
~~~

The call to `check_gadget_eval()` raises an error if the length of the input is
not equal to the gadget's `ARITY` parameter.

The `Count` validity circuit is defined as

~~~
def eval(self, meas, joint_rand, _num_shares):
    return self.GADGETS[0].eval(self.Field, [meas[0], meas[0]]) \
        - meas[0]
~~~

The measurement is encoded and decoded as a singleton vector in the natural
way. The parameters for this circuit are summarized below.

| Parameter        | Value                        |
|:-----------------|:-----------------------------|
| `GADGETS`        | `[Mul]`                      |
| `GADGET_CALLS`   | `[1]`                        |
| `MEAS_LEN`       | `1`                          |
| `OUTPUT_LEN`     | `1`                          |
| `JOINT_RAND_LEN` | `0`                          |
| `Measurement`    | `Unsigned`, in range `[0,2)` |
| `AggResult`      | `Unsigned`                   |
| `Field`          | `Field64` ({{fields}})       |
{: title="Parameters of validity circuit Count."}

### Prio3Sum

The next instance of Prio3 supports summing of integers in a pre-determined
range. Each measurement is an integer in range `[0, 2^bits)`, where `bits` is an
associated parameter.

This instance of Prio3 uses XofShake128 ({{xof-shake128}}) as its XOF. Its validity
circuit, denoted `Sum`, uses `Field128` ({{fields}}) as its finite field. The
measurement is encoded as a length-`bits` vector of field elements, where the
`l`th element of the vector represents the `l`th bit of the summand:

~~~
def encode(self, measurement):
    if 0 > measurement or measurement >= 2 ** self.MEAS_LEN:
        raise ERR_INPUT

    return self.Field.encode_into_bit_vector(measurement,
                                             self.MEAS_LEN)

def truncate(self, meas):
    return [self.Field.decode_from_bit_vector(meas)]

def decode(self, output, _num_measurements):
    return output[0].as_unsigned()
~~~

The validity circuit checks that the input consists of ones and zeros. Its
gadget, denoted `Range2`, is the degree-2, arity-1 gadget defined as

~~~
def eval(self, Field, inp):
    self.check_gadget_eval(inp)
    return inp[0] * inp[0] - inp[0]
~~~

The `Sum` validity circuit is defined as

~~~
def eval(self, meas, joint_rand, _num_shares):
    self.check_valid_eval(meas, joint_rand)
    out = self.Field(0)
    r = joint_rand[0]
    for b in meas:
        out += r * self.GADGETS[0].eval(self.Field, [b])
        r *= joint_rand[0]
    return out
~~~

| Parameter        | Value                    |
|:-----------------|:-------------------------|
| `GADGETS`        | `[Range2]`               |
| `GADGET_CALLS`   | `[bits]`                 |
| `MEAS_LEN`       | `bits`                   |
| `OUTPUT_LEN`     | `1`                      |
| `JOINT_RAND_LEN` | `1`                      |
| `Measurement`    | `Unsigned`, in range `[0, 2^bits)` |
| `AggResult`      | `Unsigned`               |
| `Field`          | `Field128` ({{fields}})  |
{: title="Parameters of validity circuit Sum."}

### Prio3SumVec

This instance of Prio3 supports summing a vector of integers. It has three
parameters, `length`, `bits`, and `chunk_length`. Each measurement is a vector
of positive integers with length equal to the `length` parameter. Each element
of the measurement is an integer in the range `[0, 2^bits)`. It is RECOMMENDED
to set `chunk_length` to an integer near the square root of `length * bits`
(see {{parallel-sum-chunk-length}}).

This instance uses XofShake128 ({{xof-shake128}}) as its XOF. Its validity circuit,
denoted `SumVec`, uses `Field128` ({{fields}}) as its finite field.

Measurements are encoded as a vector of field elements with length `length *
bits`. The field elements in the encoded vector represent all the bits of the
measurement vector's elements, consecutively, in LSB to MSB order:

~~~
def encode(self, measurement: Vec[Unsigned]):
    if len(measurement) != self.length:
        raise ERR_INPUT

    encoded = []
    for val in measurement:
        if 0 > val or val >= 2 ** self.bits:
            raise ERR_INPUT

        encoded += self.Field.encode_into_bit_vector(val, self.bits)
    return encoded

def truncate(self, meas):
    truncated = []
    for i in range(self.length):
        truncated.append(self.Field.decode_from_bit_vector(
            meas[i * self.bits: (i + 1) * self.bits]
        ))
    return truncated

def decode(self, output, _num_measurements):
    return [x.as_unsigned() for x in output]
~~~

This validity circuit uses a `ParallelSum` gadget to achieve a smaller proof
size. This optimization for "parallel-sum circuits" is described in
{{BBCGGI19}}, section 4.4. Briefly, for circuits that add up the output of
multiple identical subcircuits, it is possible to achieve smaller proof sizes
(on the order of O(sqrt(MEAS_LEN)) instead of O(MEAS_LEN)) by packaging more
than one such subcircuit into a gadget.

The `ParallelSum` gadget is parameterized with an arithmetic subcircuit, and a
`count` of how many times it evaluates that subcircuit. It takes in a list of
inputs and passes them through to instances of the subcircuit in the same order.
It returns the sum of the subcircuit outputs. Note that only the `ParallelSum`
gadget itself, and not its subcircuit, participates in `FlpGeneric`'s wire
recording during evaluation, gadget consistency proofs, and proof validation,
even though the subcircuit is provided to `ParallelSum` as an implementation
of the `Gadget` interface.

~~~
def eval(self, Field, inp):
    self.check_gadget_eval(inp)
    out = Field(0)
    for i in range(self.count):
        start_index = i * self.subcircuit.ARITY
        end_index = (i + 1) * self.subcircuit.ARITY
        out += self.subcircuit.eval(Field, inp[start_index:end_index])
    return out
~~~

The `SumVec` validity circuit checks that the encoded measurement consists of
ones and zeros. Rather than use the `Range2` gadget on each element, as in the
`Sum` validity circuit, it instead uses `Mul` subcircuits and "free" constant
multiplication and addition gates to simultaneously evaluate the same range
check polynomial on each element, and multiply by a constant. One of the two
`Mul` subcircuit inputs is equal to a measurement element multiplied by a power
of the joint randomness value, and the other is equal to the same measurement
element minus one. These `Mul` subcircuits are evaluated by a `ParallelSum`
gadget, and the results are added up both within the `ParallelSum` gadget and
after it.

~~~
def eval(self, meas, joint_rand, num_shares):
    self.check_valid_eval(meas, joint_rand)

    out = Field128(0)
    r = joint_rand[0]
    r_power = r
    shares_inv = self.Field(num_shares).inv()

    for i in range(self.GADGET_CALLS[0]):
        inputs = [None] * (2 * self.chunk_length)
        for j in range(self.chunk_length):
            index = i * self.chunk_length + j
            if index < len(meas):
                meas_elem = meas[index]
            else:
                meas_elem = self.Field(0)

            inputs[j * 2] = r_power * meas_elem
            inputs[j * 2 + 1] = meas_elem - shares_inv

            r_power *= r

        out += self.GADGETS[0].eval(self.Field, inputs)

    return out
~~~

| Parameter        | Value                                                  |
|:-----------------|:-------------------------------------------------------|
| `GADGETS`        | `[ParallelSum(Mul(), chunk_length)]`                   |
| `GADGET_CALLS`   | `[(length * bits + chunk_length - 1) // chunk_length]` |
| `MEAS_LEN`       | `length * bits`                                        |
| `OUTPUT_LEN`     | `length`                                               |
| `JOINT_RAND_LEN` | `1`                                                    |
| `Measurement`    | `Vec[Unsigned]`, each element in range `[0, 2^bits)`   |
| `AggResult`      | `Vec[Unsigned]`                                        |
| `Field`          | `Field128` ({{fields}})                                |
{: title="Parameters of validity circuit SumVec."}

#### Selection of `ParallelSum` chunk length {#parallel-sum-chunk-length}

The `chunk_length` parameter provides a trade-off between the arity of the
`ParallelSum` gadget and the number of times the gadget is called. The proof
length is asymptotically minimized when the chunk length is near the square root
of the length of the measurement. However, the relationship between VDAF
parameters and proof length is complicated, involving two forms of rounding (the
circuit pads the inputs to its last `ParallelSum` gadget call, up to the chunk
length, and FlpGeneric rounds the degree of wire polynomials -- determined by
the number of times a gadget is called -- up to the next power of two).
Therefore, the optimal choice of `chunk_length` for a concrete measurement size
will vary, and must be found through trial and error. Setting `chunk_length`
equal to the square root of the appropriate measurement length will result in
proofs up to 50% larger than the optimal proof size.

### Prio3Histogram

This instance of Prio3 allows for estimating the distribution of some quantity
by computing a simple histogram. Each measurement increments one histogram
bucket, out of a set of fixed buckets. (Bucket indexing begins at `0`.) For
example, the buckets might quantize the real numbers, and each measurement would
report the bucket that the corresponding client's real-numbered value falls
into. The aggregate result counts the number of measurements in each bucket.

This instance of Prio3 uses XofShake128 ({{xof-shake128}}) as its XOF. Its validity
circuit, denoted `Histogram`, uses `Field128` ({{fields}}) as its finite field.
It has two parameters, `length`, the number of histogram buckets, and
`chunk_length`, which is used by by a circuit optimization described below. It
is RECOMMENDED to set `chunk_length` to an integer near the square root of
`length` (see {{parallel-sum-chunk-length}}).

The measurement is encoded as a one-hot vector representing the bucket into
which the measurement falls:

~~~
def encode(self, measurement):
    encoded = [self.Field(0)] * self.length
    encoded[measurement] = self.Field(1)
    return encoded

def truncate(self, meas):
    return meas

def decode(self, output, _num_measurements):
    return [bucket_count.as_unsigned() for bucket_count in output]
~~~

The `Histogram` validity circuit checks for one-hotness in two steps, by
checking that the encoded measurement consists of ones and zeros, and by
checking that the sum of all elements in the encoded measurement is equal to
one. All the individual checks are combined together in a random linear
combination.

As in the `SumVec` validity circuit ({{prio3sumvec}}), the first part of the
validity circuit uses the `ParallelSum` gadget to perform range checks while
achieving a smaller proof size. The `ParallelSum` gadget uses `Mul` subcircuits
to evaluate a range check polynomial on each element, and includes an additional
constant multiplication. One of the two `Mul` subcircuit inputs is equal to a
measurement element multiplied by a power of the first joint randomness value,
and the other is equal to the same measurement element minus one. The results
are added up both within the `ParallelSum` gadget and after it.

~~~
def eval(self, meas, joint_rand, num_shares):
    self.check_valid_eval(meas, joint_rand)

    # Check that each bucket is one or zero.
    range_check = self.Field(0)
    r = joint_rand[0]
    r_power = r
    shares_inv = self.Field(num_shares).inv()
    for i in range(self.GADGET_CALLS[0]):
        inputs = [None] * (2 * self.chunk_length)
        for j in range(self.chunk_length):
            index = i * self.chunk_length + j
            if index < len(meas):
                meas_elem = meas[index]
            else:
                meas_elem = self.Field(0)

            inputs[j * 2] = r_power * meas_elem
            inputs[j * 2 + 1] = meas_elem - shares_inv

            r_power *= r

        range_check += r * self.GADGETS[0].eval(self.Field, inputs)

    # Check that the buckets sum to 1.
    sum_check = -shares_inv
    for b in meas:
        sum_check += b

    out = joint_rand[1] * range_check + \
        joint_rand[1] ** 2 * sum_check
    return out
~~~

Note that this circuit depends on the number of shares into which the
measurement is sharded. This is provided to the FLP by Prio3.

| Parameter        | Value                                           |
|:-----------------|:------------------------------------------------|
| `GADGETS`        | `[ParallelSum(Mul(), chunk_length)]`            |
| `GADGET_CALLS`   | `[(length + chunk_length - 1) // chunk_length]` |
| `MEAS_LEN`       | `length`                                        |
| `OUTPUT_LEN`     | `length`                                        |
| `JOINT_RAND_LEN` | `2`                                             |
| `Measurement`    | `Unsigned`                                      |
| `AggResult`      | `Vec[Unsigned]`                                 |
| `Field`          | `Field128` ({{fields}})                         |
{: title="Parameters of validity circuit Histogram."}

# Poplar1 {#poplar1}

This section specifies Poplar1, a VDAF for the following task. Each Client holds
a string of length `BITS` and the Aggregators hold a set of `l`-bit strings,
where `l <= BITS`. We will refer to the latter as the set of "candidate
prefixes". The Aggregators' goal is to count how many measurements are prefixed
by each candidate prefix.

This functionality is the core component of the Poplar protocol {{BBCGGI21}},
which was designed to compute the heavy hitters over a set of input strings. At
a high level, the protocol works as follows.

1. Each Client splits its string into input shares and sends one share to each
   Aggregator.
2. The Aggregators agree on an initial set of candidate prefixes, say `0` and
   `1`.
3. The Aggregators evaluate the VDAF on each set of input shares and aggregate
   the recovered output shares. The aggregation parameter is the set of
   candidate prefixes.
4. The Aggregators send their aggregate shares to the Collector, who combines
   them to recover the counts of each candidate prefix.
5. Let `H` denote the set of prefixes that occurred at least `t` times. If the
   prefixes all have length `BITS`, then `H` is the set of `t`-heavy-hitters.
   Otherwise compute the next set of candidate prefixes, e.g., for each `p` in
   `H`, add `p || 0` and `p || 1` to the set. Repeat step 3 with the new set of
   candidate prefixes.

Poplar1 is constructed from an "Incremental Distributed Point Function (IDPF)",
a primitive described by {{BBCGGI21}} that generalizes the notion of a
Distributed Point Function (DPF) {{GI14}}. Briefly, a DPF is used to distribute
the computation of a "point function", a function that evaluates to zero on
every input except at a programmable "point". The computation is distributed in
such a way that no one party knows either the point or what it evaluates to.

An IDPF generalizes this "point" to a path on a full binary tree from the root
to one of the leaves. It is evaluated on an "index" representing a unique node
of the tree. If the node is on the programmed path, then the function evaluates
to a non-zero value; otherwise it evaluates to zero. This structure allows an
IDPF to provide the functionality required for the above protocol: To compute
the hit count for an index, just evaluate each set of IDPF shares at that index
and add up the results.

Consider the sub-tree constructed from a set of input strings and a target
threshold `t` by including all indices that prefix at least `t` of the input
strings. We shall refer to this structure as the "prefix tree" for the batch of
inputs and target threshold. To compute the `t`-heavy hitters for a set of
inputs, the Aggregators and Collector first compute the prefix tree, then
extract the heavy hitters from the leaves of this tree. (Note that the prefix
tree may leak more information about the set than the heavy hitters themselves;
see {{agg-param-privacy}} for details.)

Poplar1 composes an IDPF with the "secure sketching" protocol of {{BBCGGI21}}.
This protocol ensures that evaluating a set of input shares on a unique set of
candidate prefixes results in shares of a "one-hot" vector, i.e., a vector that
is zero everywhere except for one element, which is equal to one.

The remainder of this section is structured as follows. IDPFs are defined in
{{idpf}}; a concrete instantiation is given {{idpf-poplar}}. The Poplar1 VDAF is
defined in {{poplar1-construction}} in terms of a generic IDPF. Finally, a
concrete instantiation of Poplar1 is specified in {{poplar1-inst}};
test vectors can be found in {{test-vectors}}.

## Incremental Distributed Point Functions (IDPFs) {#idpf}

An IDPF is defined over a domain of size `2^BITS`, where `BITS` is constant
defined by the IDPF. Indexes into the IDPF tree are encoded as integers in range
`[0, 2^BITS)`. The Client specifies an index `alpha` and a vector of
values `beta`, one for each "level" `L` in range `[0, BITS)`. The key generation
algorithm generates one IDPF "key" for each Aggregator. When evaluated at level
`L` and index `0 <= prefix < 2^L`, each IDPF key returns an additive share of
`beta[L]` if `prefix` is the `L`-bit prefix of `alpha` and shares of zero
otherwise.

An index `x` is defined to be a prefix of another index `y` as follows. Let
`LSB(x, N)` denote the least significant `N` bits of positive integer `x`. By
definition, a positive integer `0 <= x < 2^L` is said to be the length-`L`
prefix of positive integer `0 <= y < 2^BITS` if `LSB(x, L)` is equal to the most
significant `L` bits of `LSB(y, BITS)`, For example, 6 (110 in binary) is the
length-3 prefix of 25 (11001), but 7 (111) is not.

Each of the programmed points `beta` is a vector of elements of some finite
field. We distinguish two types of fields: One for inner nodes (denoted
`FieldInner`), and one for leaf nodes (`FieldLeaf`). (Our
instantiation of Poplar1 ({{poplar1-inst}}) will use a much larger field for
leaf nodes than for inner nodes. This is to ensure the IDPF is "extractable" as
defined in {{BBCGGI21}}, Definition 1.)

A concrete IDPF defines the types and constants enumerated in {{idpf-param}}.
In the remainder we write `Output` as shorthand for the type
`Union[list[list[FieldInner]], list[list[FieldLeaf]]]`. (This type
denotes either a vector of inner node field elements or leaf node field
elements.) The scheme is comprised of the following algorithms:

* `Idpf.gen(alpha: Unsigned, beta_inner: list[list[FieldInner]], beta_leaf:
  list[FieldLeaf], binder: bytes, rand: bytes[Idpf.RAND_SIZE]) -> tuple[bytes,
  list[bytes]]` is the randomized IDPF-key generation algorithm. (Input `rand`
  consists of the random bytes it consumes.) Its inputs are the index `alpha`
  the values `beta`, and a binder string. The value of `alpha` MUST be in range
  `[0, 2^BITS)`. The output is a public part that is sent to all Aggregators
  and a vector of private IDPF keys, one for each aggregator.

  > TODO(issue #255) Decide whether to treat the public share as an opaque byte
  > string or to replace it with an explicit type.

* `Idpf.eval(agg_id: Unsigned, public_share: bytes, key: bytes, level:
  Unsigned, prefixes: tuple[Unsigned, ...], binder: Bytes) -> Output` is the
  deterministic, stateless IDPF-key evaluation algorithm run by each
  Aggregator. Its inputs are the Aggregator's unique identifier, the public
  share distributed to all of the Aggregators, the Aggregator's IDPF key, the
  "level" at which to evaluate the IDPF, the sequence of candidate prefixes,
  and a binder string. It returns the share of the value corresponding to each
  candidate prefix.

  The output type (i.e., `Output`) depends on the value of `level`: If `level <
  Idpf.BITS-1`, the output is the value for an inner node, which has type
  `list[list[Idpf.FieldInner]]`; otherwise, if `level == Idpf.BITS-1`, then the
  output is the value for a leaf node, which has type
  `list[list[Idpf.FieldLeaf]]`.

  The value of `level` MUST be in range `[0, BITS)`. The indexes in `prefixes`
  MUST all be distinct and in range `[0, 2^level)`.

  Applications MUST ensure that the Aggregator's identifier is equal to the
  integer in range `[0, SHARES)` that matches the index of `key` in the sequence
  of IDPF keys output by the Client.

In addition, the following method is derived for each concrete `Idpf`:

~~~
def current_field(Idpf, level):
    return Idpf.FieldInner if level < Idpf.BITS-1 \
                else Idpf.FieldLeaf
~~~

Finally, an implementation note. The interface for IDPFs specified here is
stateless, in the sense that there is no state carried between IDPF evaluations.
This is to align the IDPF syntax with the VDAF abstraction boundary, which does
not include shared state across across VDAF evaluations. In practice, of course,
it will often be beneficial to expose a stateful API for IDPFs and carry the
state across evaluations. See {{idpf-poplar}} for details.

| Parameter  | Description               |
|:-----------|:--------------------------|
| SHARES     | Number of IDPF keys output by IDPF-key generator |
| BITS       | Length in bits of each input string |
| VALUE_LEN  | Number of field elements of each output value |
| RAND_SIZE  | Size of the random string consumed by the IDPF-key generator. Equal to twice the XOF's seed size. |
| KEY_SIZE   | Size in bytes of each IDPF key |
| FieldInner | Implementation of `Field` ({{field}}) used for values of inner nodes |
| FieldLeaf  | Implementation of `Field` used for values of leaf nodes |
| Output     | Alias of `Union[list[list[FieldInner]], list[list[FieldLeaf]]]` |
| FieldVec   | Alias of `Union[list[FieldInner], list[FieldLeaf]]` |
{: #idpf-param title="Constants and types defined by a concrete IDPF."}

## Construction {#poplar1-construction}

This section specifies `Poplar1`, an implementation of the `Vdaf` interface
({{vdaf}}). It is defined in terms of any `Idpf` ({{idpf}}) for which
`Idpf.SHARES == 2` and `Idpf.VALUE_LEN == 2` and an implementation of `Xof`
({{xof}}). The associated constants and types required by the `Vdaf` interface
are defined in {{poplar1-param}}. The methods required for sharding,
preparation, aggregation, and unsharding are described in the remaining
subsections. These methods make use of constants defined in {{poplar1-const}}.

| Parameter         | Value                                   |
|:------------------|:----------------------------------------|
| `VERIFY_KEY_SIZE` | `Xof.SEED_SIZE`                         |
| `RAND_SIZE`       | `Xof.SEED_SIZE * 3 + Idpf.RAND_SIZE`    |
| `NONCE_SIZE`      | `16`                                    |
| `ROUNDS`          | `2`                                     |
| `SHARES`          | `2`                                     |
| `Measurement`     | `Unsigned`                              |
| `AggParam`        | `Tuple[Unsigned, Tuple[Unsigned, ...]]` |
| `PublicShare`     | `bytes` (IDPF public share)             |
| `InputShare`      | `tuple[bytes, bytes, list[Idpf.FieldInner], list[Idpf.FieldLeaf]]` |
| `OutShare`        | `Idpf.FieldVec`                         |
| `AggShare`        | `Idpf.FieldVec`                         |
| `AggResult`       | `Vec[Unsigned]`                         |
| `PrepState`       | `tuple[bytes, Unsigned, Idpf.FieldVec]` |
| `PrepShare`       | `Idpf.FieldVec`                         |
| `PrepMessage`     | `Optional[Idpf.FieldVec]`               |
{: #poplar1-param title="VDAF parameters for Poplar1."}

| Variable                  | Value |
|:--------------------------|:------|
| USAGE_SHARD_RAND: Unsigned  | 1     |
| USAGE_CORR_INNER: Unsigned  | 2     |
| USAGE_CORR_LEAF: Unsigned   | 3     |
| USAGE_VERIFY_RAND: Unsigned | 4     |
{: #poplar1-const title="Constants used by Poplar1."}


### Client

The Client's measurement is interpreted as an IDPF index, denoted `alpha`. The
programmed IDPF values are pairs of field elements `(1, k)` where each `k` is
chosen at random. This random value is used as part of the secure sketching
protocol of {{BBCGGI21}}, Appendix C.4. After evaluating their IDPF key shares
on a given sequence of candidate prefixes, the sketching protocol is used by
the Aggregators to verify that they hold shares of a one-hot vector. In
addition, for each level of the tree, the prover generates random elements `a`,
`b`, and `c` and computes

~~~
    A = -2*a + k
    B = a^2 + b - k*a + c
~~~

and sends additive shares of `a`, `b`, `c`, `A` and `B` to the Aggregators.
Putting everything together, the sharding algorithm is defined as
follows.

~~~
def shard(Poplar1, measurement, nonce, rand):
    l = Poplar1.Xof.SEED_SIZE

    # Split the random input into random input for IDPF key
    # generation, correlated randomness, and sharding.
    if len(rand) != Poplar1.RAND_SIZE:
        raise ERR_INPUT # unexpected length for random input
    idpf_rand, rand = front(Poplar1.Idpf.RAND_SIZE, rand)
    seeds = [rand[i:i+l] for i in range(0,3*l,l)]
    corr_seed, seeds = front(2, seeds)
    (k_shard,), seeds = front(1, seeds)

    xof = Poplar1.Xof(
        k_shard,
        Poplar1.domain_separation_tag(USAGE_SHARD_RAND),
        b'',
    )

    # Construct the IDPF values for each level of the IDPF tree.
    # Each "data" value is 1; in addition, the Client generates
    # a random "authenticator" value used by the Aggregators to
    # compute the sketch during preparation. This sketch is used
    # to verify the one-hotness of their output shares.
    beta_inner = [
        [Poplar1.Idpf.FieldInner(1), k]
        for k in xof.next_vec(Poplar1.Idpf.FieldInner,
                              Poplar1.Idpf.BITS - 1)
    ]
    beta_leaf = [Poplar1.Idpf.FieldLeaf(1)] + \
        xof.next_vec(Poplar1.Idpf.FieldLeaf, 1)

    # Generate the IDPF keys.
    (public_share, keys) = Poplar1.Idpf.gen(measurement,
                                            beta_inner,
                                            beta_leaf,
                                            idpf_rand)

    # Generate correlated randomness used by the Aggregators to
    # compute a sketch over their output shares. XOF seeds are
    # used to encode shares of the `(a, b, c)` triples.
    # (See [BBCGGI21, Appendix C.4].)
    corr_offsets = vec_add(
        Poplar1.Xof.expand_into_vec(
            Poplar1.Idpf.FieldInner,
            corr_seed[0],
            Poplar1.domain_separation_tag(USAGE_CORR_INNER),
            byte(0) + nonce,
            3 * (Poplar1.Idpf.BITS-1),
        ),
        Poplar1.Xof.expand_into_vec(
            Poplar1.Idpf.FieldInner,
            corr_seed[1],
            Poplar1.domain_separation_tag(USAGE_CORR_INNER),
            byte(1) + nonce,
            3 * (Poplar1.Idpf.BITS-1),
        ),
    )
    corr_offsets += vec_add(
        Poplar1.Xof.expand_into_vec(
            Poplar1.Idpf.FieldLeaf,
            corr_seed[0],
            Poplar1.domain_separation_tag(USAGE_CORR_LEAF),
            byte(0) + nonce,
            3,
        ),
        Poplar1.Xof.expand_into_vec(
            Poplar1.Idpf.FieldLeaf,
            corr_seed[1],
            Poplar1.domain_separation_tag(USAGE_CORR_LEAF),
            byte(1) + nonce,
            3,
        ),
    )

    # For each level of the IDPF tree, shares of the `(A, B)`
    # pairs are computed from the corresponding `(a, b, c)`
    # triple and authenticator value `k`.
    corr_inner = [[], []]
    for level in range(Poplar1.Idpf.BITS):
        Field = Poplar1.Idpf.current_field(level)
        k = beta_inner[level][1] if level < Poplar1.Idpf.BITS - 1 \
            else beta_leaf[1]
        (a, b, c), corr_offsets = corr_offsets[:3], corr_offsets[3:]
        A = -Field(2) * a + k
        B = a ** 2 + b - a * k + c
        corr1 = xof.next_vec(Field, 2)
        corr0 = vec_sub([A, B], corr1)
        if level < Poplar1.Idpf.BITS - 1:
            corr_inner[0] += corr0
            corr_inner[1] += corr1
        else:
            corr_leaf = [corr0, corr1]

    # Each input share consists of the Aggregator's IDPF key
    # and a share of the correlated randomness.
    input_shares = list(zip(keys, corr_seed, corr_inner, corr_leaf))
    return (public_share, input_shares)
~~~
{: #poplar1-mes2inp title="The sharding algorithm for Poplar1."}

### Preparation {#poplar1-prep}

The aggregation parameter encodes a sequence of candidate prefixes. When an
Aggregator receives an input share from the Client, it begins by evaluating its
IDPF share on each candidate prefix, recovering a `data_share` and `auth_share`
for each. The Aggregators use these and the correlation shares provided by the
Client to verify that the sequence of `data_share` values are additive shares of
a one-hot vector.

Aggregators MUST ensure the candidate prefixes are all unique and appear in
lexicographic order. (This is enforced in the definition of `prep_init()`
below.) Uniqueness is necessary to ensure the refined measurement (i.e., the sum
of the output shares) is in fact a one-hot vector. Otherwise, sketch
verification might fail, causing the Aggregators to erroneously reject a report
that is actually valid. Note that enforcing the order is not strictly necessary,
but this does allow uniqueness to be determined more efficiently.

~~~
def prep_init(Poplar1, verify_key, agg_id, agg_param,
              nonce, public_share, input_share):
    (level, prefixes) = agg_param
    (key, corr_seed, corr_inner, corr_leaf) = input_share
    Field = Poplar1.Idpf.current_field(level)

    # Ensure that candidate prefixes are all unique and appear in
    # lexicographic order.
    for i in range(1,len(prefixes)):
        if prefixes[i-1] >= prefixes[i]:
            raise ERR_INPUT # out-of-order prefix

    # Evaluate the IDPF key at the given set of prefixes.
    value = Poplar1.Idpf.eval(
        agg_id, public_share, key, level, prefixes)

    # Get shares of the correlated randomness for computing the
    # Aggregator's share of the sketch for the given level of the IDPF
    # tree.
    if level < Poplar1.Idpf.BITS - 1:
        corr_xof = Poplar1.Xof(
            corr_seed,
            Poplar1.domain_separation_tag(USAGE_CORR_INNER),
            byte(agg_id) + nonce,
        )
        # Fast-forward the XOF state to the current level.
        corr_xof.next_vec(Field, 3 * level)
    else:
        corr_xof = Poplar1.Xof(
            corr_seed,
            Poplar1.domain_separation_tag(USAGE_CORR_LEAF),
            byte(agg_id) + nonce,
        )
    (a_share, b_share, c_share) = corr_xof.next_vec(Field, 3)
    (A_share, B_share) = corr_inner[2*level:2*(level+1)] \
        if level < Poplar1.Idpf.BITS - 1 else corr_leaf

    # Compute the Aggregator's first round of the sketch. These are
    # called the "masked input values" [BBCGGI21, Appendix C.4].
    verify_rand_xof = Poplar1.Xof(
        verify_key,
        Poplar1.domain_separation_tag(USAGE_VERIFY_RAND),
        nonce + to_be_bytes(level, 2),
    )
    verify_rand = verify_rand_xof.next_vec(Field, len(prefixes))
    sketch_share = [a_share, b_share, c_share]
    out_share = []
    for (i, r) in enumerate(verify_rand):
        [data_share, auth_share] = value[i]
        sketch_share[0] += data_share * r
        sketch_share[1] += data_share * r ** 2
        sketch_share[2] += auth_share * r
        out_share.append(data_share)

    prep_mem = [A_share, B_share, Field(agg_id)] + out_share
    return ((b'sketch round 1', level, prep_mem),
            sketch_share)

def prep_next(Poplar1, prep_state, prep_msg):
    prev_sketch = prep_msg
    (step, level, prep_mem) = prep_state
    Field = Poplar1.Idpf.current_field(level)

    if step == b'sketch round 1':
        if prev_sketch == None:
            prev_sketch = Field.zeros(3)
        elif len(prev_sketch) != 3:
            raise ERR_INPUT  # prep message malformed
        (A_share, B_share, agg_id), prep_mem = \
            prep_mem[:3], prep_mem[3:]
        sketch_share = [
            agg_id * (prev_sketch[0] ** 2
                      - prev_sketch[1]
                      - prev_sketch[2])
            + A_share * prev_sketch[0]
            + B_share
        ]
        return ((b'sketch round 2', level, prep_mem),
                sketch_share)

    elif step == b'sketch round 2':
        if prev_sketch == None:
            return prep_mem  # Output shares
        else:
            raise ERR_INPUT  # prep message malformed

    raise ERR_INPUT  # unexpected input

def prep_shares_to_prep(Poplar1, agg_param, prep_shares):
    if len(prep_shares) != 2:
        raise ERR_INPUT  # unexpected number of prep shares
    (level, _) = agg_param
    Field = Poplar1.Idpf.current_field(level)
    sketch = vec_add(prep_shares[0], prep_shares[1])
    if len(sketch) == 3:
        return sketch
    elif len(sketch) == 1:
        if sketch == Field.zeros(1):
            # In order to reduce communication overhead, let `None`
            # denote a successful sketch verification.
            return None
        else:
            raise ERR_VERIFY  # sketch verification failed
    else:
        raise ERR_INPUT  # unexpected input length
~~~
{: #poplar1-prep-state title="Preparation state for Poplar1."}

### Validity of Aggregation Parameters

Aggregation parameters are valid for a given input share if no aggregation
parameter with the same level has been used with the same input share before.
The whole preparation phase MUST NOT be run more than once for a given
combination of input share and level.

~~~
def is_valid(agg_param, previous_agg_params):
    (level, _) = agg_param
    return all(
        level != other_level
        for (other_level, _) in previous_agg_params
    )
~~~
{: #poplar1-validity-scope title="Validity of aggregation parameters for
Poplar1."}

### Aggregation

Aggregation involves simply adding up the output shares.

~~~
def aggregate(Poplar1, agg_param, out_shares):
    (level, prefixes) = agg_param
    Field = Poplar1.Idpf.current_field(level)
    agg_share = Field.zeros(len(prefixes))
    for out_share in out_shares:
        agg_share = vec_add(agg_share, out_share)
    return agg_share
~~~
{: #poplar1-out2agg title="Aggregation algorithm for Poplar1."}

### Unsharding

Finally, the Collector unshards the aggregate result by adding up the aggregate
shares.

~~~
def unshard(Poplar1, agg_param,
            agg_shares, _num_measurements):
    (level, prefixes) = agg_param
    Field = Poplar1.Idpf.current_field(level)
    agg = Field.zeros(len(prefixes))
    for agg_share in agg_shares:
        agg = vec_add(agg, agg_share)
    return list(map(lambda x: x.as_unsigned(), agg))
~~~
{: #poplar1-agg-output title="Computation of the aggregate result for Poplar1."}

### Message Serialization {#poplar1-encode}

This section defines serialization formats for messages exchanged over the
network while executing `Poplar1`. It is RECOMMENDED that implementations
provide serialization methods for them.

Message structures are defined following {{Section 3 of !RFC8446}}). In the
remainder we use `S` as an alias for `Poplar1.Xof.SEED_SIZE`, `Fi` as an alias
for `Poplar1.Idpf.FieldInner` and `Fl` as an alias for
`Poplar1.Idpf.FieldLeaf`. XOF seeds are represented as follows:

~~~
opaque Poplar1Seed[S];
~~~

Elements of the inner field are encoded in little-endian byte order (as defined
in {{field}}) and are represented as follows:

~~~
opaque Poplar1FieldInner[Fi];
~~~

Likewise, elements of the leaf field are encoded in little-endian byte order
(as defined in {{field}}) and are represented as follows:

~~~
opaque Poplar1FieldLeaf[Fl];
~~~

#### Public Share

The public share is equal to the IDPF public share, which is a byte string.
(See {{idpf}}.)

#### Input Share

Each input share is structured as follows:

~~~
struct {
    opaque idpf_key[Poplar1.Idpf.KEY_SIZE];
    Poplar1Seed corr_seed;
    Poplar1FieldInner corr_inner[Fi * 2 * (Poplar1.Idpf.BITS - 1)];
    Poplar1FieldLeaf corr_leaf[Fl * 2];
} Poplar1InputShare;
~~~

#### Prep Share

Encoding of the prep share depends on the round of sketching: if the first
round, then each sketch share has three field elements; if the second round,
then each sketch share has one field element. The field that is used depends on
the level of the IDPF tree specified by the aggregation parameter, either the
inner field or the leaf field.

For the first round and inner field:

~~~
struct {
    Poplar1FieldInner sketch_share[Fi * 3];
} Poplar1PrepShareRoundOneInner;
~~~

For the first round and leaf field:

~~~
struct {
    Poplar1FieldLeaf sketch_share[Fl * 3];
} Poplar1PrepShareRoundOneLeaf;

For the second round and inner field:
~~~
~~~
struct {
    Poplar1FieldInner sketch_share;
} Poplar1PrepShareRoundTwoInner;
~~~

For the second round and leaf field:

~~~
struct {
    Poplar1FieldLeaf sketch_share;
} Poplar1PrepShareRoundTwoLeaf;
~~~

#### Prep Message

Likewise, the structure of the prep message for Poplar1 depends on the
sketching round and field. For the first round and inner field:

~~~
struct {
    Poplar1FieldInner[Fi * 3];
} Poplar1PrepMessageRoundOneInner;
~~~

For the first round and leaf field:

~~~
struct {
    Poplar1FieldLeaf sketch[Fl * 3];
} Poplar1PrepMessageRoundOneLeaf;
~~~

Note that these messages have the same structures as the prep shares for the
first round.

The second-round prep message is the empty string. This is because the sketch
shares are expected to sum to a particular value if the output shares are
valid; we represent a successful preparation with the empty string and
otherwise return an error.

#### Aggregate Share

The encoding of the aggregate share depends on whether the inner or leaf field
is used, and the number of candidate prefixes. Both of these are determined by
 the aggregation parameter.

Let `prefix_count` denote the number of candidate prefixes. For the inner field:

~~~
struct {
    Poplar1FieldInner agg_share[Fi * prefix_count];
} Poplar1AggShareInner;
~~~

For the leaf field:

~~~
struct {
    Poplar1FieldLeaf agg_share[Fl * prefix_count];
} Poplar1AggShareLeaf;
~~~

#### Aggregation Parameter

The aggregation parameter is encoded as follows:

> TODO(issue #255) Express the aggregation parameter encoding in TLS syntax.
> Decide whether to RECOMMEND this encoding, and if so, add it to test vectors.

~~~
def encode_agg_param(Poplar1, (level, prefixes)):
    if level > 2 ** 16 - 1:
        raise ERR_INPUT # level too deep
    if len(prefixes) > 2 ** 32 - 1:
        raise ERR_INPUT # too many prefixes
    encoded = Bytes()
    encoded += to_be_bytes(level, 2)
    encoded += to_be_bytes(len(prefixes), 4)
    packed = 0
    for (i, prefix) in enumerate(prefixes):
        packed |= prefix << ((level+1) * i)
    l = ((level+1) * len(prefixes) + 7) // 8
    encoded += to_be_bytes(packed, l)
    return encoded

def decode_agg_param(Poplar1, encoded):
    encoded_level, encoded = encoded[:2], encoded[2:]
    level = from_be_bytes(encoded_level)
    encoded_prefix_count, encoded = encoded[:4], encoded[4:]
    prefix_count = from_be_bytes(encoded_prefix_count)
    l = ((level+1) * prefix_count + 7) // 8
    encoded_packed, encoded = encoded[:l], encoded[l:]
    packed = from_be_bytes(encoded_packed)
    prefixes = []
    m = 2 ** (level+1) - 1
    for i in range(prefix_count):
        prefixes.append(packed >> ((level+1) * i) & m)
    if len(encoded) != 0:
        raise ERR_INPUT
    return (level, tuple(prefixes))
~~~

Implementation note: The aggregation parameter includes the level of the IDPF
tree and the sequence of indices to evaluate. For implementations that perform
per-report caching across executions of the VDAF, this may be more information
than is strictly needed. In particular, it may be sufficient to convey which
indices from the previous execution will have their children included in the
next. This would help reduce communication overhead.

## The IDPF scheme of {{BBCGGI21}} {#idpf-poplar}

In this section we specify a concrete IDPF, called IdpfPoplar, suitable for
instantiating Poplar1. The scheme gets its name from the name of the protocol of
{{BBCGGI21}}.

> TODO We should consider giving `IdpfPoplar` a more distinctive name.

The constant and type definitions required by the `Idpf` interface are given in
{{idpf-poplar-param}}.

IdpfPoplar requires a XOF for deriving the output shares, as well as a variety
of other artifacts used internally. For performance reasons, we instantiate
this object using XofFixedKeyAes128 ({{xof-fixed-key-aes128}}). See
{{xof-vs-ro}} for justification of this choice.

| Parameter  | Value                   |
|:-----------|:------------------------|
| SHARES     | `2`                     |
| BITS       | any positive integer    |
| VALUE_LEN  | any positive integer    |
| KEY_SIZE   | `Xof.SEED_SIZE`         |
| FieldInner | `Field64` ({{fields}})  |
| FieldLeaf  | `Field255` ({{fields}}) |
{: #idpf-poplar-param title="Constants and type definitions for IdpfPoplar."}

### Key Generation

> TODO Describe the construction in prose, beginning with a gentle introduction
> to the high level idea.

The description of the IDPF-key generation algorithm makes use of auxiliary
functions `extend()`, `convert()`, and `encode_public_share()` defined in
{{idpf-poplar-helper-functions}}. In the following, we let `Field2` denote the
field `GF(2)`.

~~~
def gen(IdpfPoplar, alpha, beta_inner, beta_leaf, binder, rand):
    if alpha >= 2 ** IdpfPoplar.BITS:
        raise ERR_INPUT # alpha too long
    if len(beta_inner) != IdpfPoplar.BITS - 1:
        raise ERR_INPUT # beta_inner vector is the wrong size
    if len(rand) != IdpfPoplar.RAND_SIZE:
        raise ERR_INPUT # unexpected length for random input

    init_seed = [
        rand[:XofFixedKeyAes128.SEED_SIZE],
        rand[XofFixedKeyAes128.SEED_SIZE:],
    ]

    seed = init_seed.copy()
    ctrl = [Field2(0), Field2(1)]
    correction_words = []
    for level in range(IdpfPoplar.BITS):
        Field = IdpfPoplar.current_field(level)
        keep = (alpha >> (IdpfPoplar.BITS - level - 1)) & 1
        lose = 1 - keep
        bit = Field2(keep)

        (s0, t0) = IdpfPoplar.extend(seed[0], binder)
        (s1, t1) = IdpfPoplar.extend(seed[1], binder)
        seed_cw = xor(s0[lose], s1[lose])
        ctrl_cw = (
            t0[0] + t1[0] + bit + Field2(1),
            t0[1] + t1[1] + bit,
        )

        x0 = xor(s0[keep], ctrl[0].conditional_select(seed_cw))
        x1 = xor(s1[keep], ctrl[1].conditional_select(seed_cw))
        (seed[0], w0) = IdpfPoplar.convert(level, x0, binder)
        (seed[1], w1) = IdpfPoplar.convert(level, x1, binder)
        ctrl[0] = t0[keep] + ctrl[0] * ctrl_cw[keep]
        ctrl[1] = t1[keep] + ctrl[1] * ctrl_cw[keep]

        b = beta_inner[level] if level < IdpfPoplar.BITS-1 \
                else beta_leaf
        if len(b) != IdpfPoplar.VALUE_LEN:
            raise ERR_INPUT # beta too long or too short

        w_cw = vec_add(vec_sub(b, w0), w1)
        # Implementation note: Here we negate the correction word if
        # the control bit `ctrl[1]` is set. We avoid branching on the
        # value in order to reduce leakage via timing side channels.
        mask = Field(1) - Field(2) * Field(ctrl[1].as_unsigned())
        for i in range(len(w_cw)):
            w_cw[i] *= mask

        correction_words.append((seed_cw, ctrl_cw, w_cw))

    public_share = IdpfPoplar.encode_public_share(correction_words)
    return (public_share, init_seed)
~~~
{: #idpf-poplar-gen title="IDPF-key generation algorithm of IdpfPoplar."}

### Key Evaluation

> TODO Describe in prose how IDPF-key evaluation algorithm works.

The description of the IDPF-evaluation algorithm makes use of auxiliary
functions `extend()`, `convert()`, and `decode_public_share()` defined in
{{idpf-poplar-helper-functions}}.

~~~
def eval(IdpfPoplar, agg_id, public_share, init_seed,
         level, prefixes, binder):
    if agg_id >= IdpfPoplar.SHARES:
        raise ERR_INPUT # invalid aggregator ID
    if level >= IdpfPoplar.BITS:
        raise ERR_INPUT # level too deep
    if len(set(prefixes)) != len(prefixes):
        raise ERR_INPUT # candidate prefixes are non-unique

    correction_words = IdpfPoplar.decode_public_share(public_share)
    out_share = []
    for prefix in prefixes:
        if prefix >= 2 ** (level+1):
            raise ERR_INPUT # prefix too long

        # The Aggregator's output share is the value of a node of
        # the IDPF tree at the given `level`. The node's value is
        # computed by traversing the path defined by the candidate
        # `prefix`. Each node in the tree is represented by a seed
        # (`seed`) and a set of control bits (`ctrl`).
        seed = init_seed
        ctrl = Field2(agg_id)
        for current_level in range(level+1):
            bit = (prefix >> (level - current_level)) & 1

            # Implementation note: Typically the current round of
            # candidate prefixes would have been derived from
            # aggregate results computed during previous rounds. For
            # example, when using `IdpfPoplar` to compute heavy
            # hitters, a string whose hit count exceeded the given
            # threshold in the last round would be the prefix of each
            # `prefix` in the current round. (See [BBCGGI21,
            # Section 5.1].) In this case, part of the path would
            # have already been traversed.
            #
            # Re-computing nodes along previously traversed paths is
            # wasteful. Implementations can eliminate this added
            # complexity by caching nodes (i.e., `(seed, ctrl)`
            # pairs) output by previous calls to `eval_next()`.
            (seed, ctrl, y) = IdpfPoplar.eval_next(
                seed,
                ctrl,
                correction_words[current_level],
                current_level,
                bit,
                binder,
            )
        out_share.append(y if agg_id == 0 else vec_neg(y))
    return out_share

def eval_next(IdpfPoplar, prev_seed, prev_ctrl,
              correction_word, level, bit, binder):
    """
    Compute the next node in the IDPF tree along the path determined by
    a candidate prefix. The next node is determined by `bit`, the bit of
    the prefix corresponding to the next level of the tree.

    TODO Consider implementing some version of the optimization
    discussed at the end of [BBCGGI21, Appendix C.2]. This could on
    average reduce the number of AES calls by a constant factor.
    """

    Field = IdpfPoplar.current_field(level)
    (seed_cw, ctrl_cw, w_cw) = correction_word
    (s, t) = IdpfPoplar.extend(prev_seed, binder)
    s[0] = xor(s[0], prev_ctrl.conditional_select(seed_cw))
    s[1] = xor(s[1], prev_ctrl.conditional_select(seed_cw))
    t[0] += ctrl_cw[0] * prev_ctrl
    t[1] += ctrl_cw[1] * prev_ctrl

    next_ctrl = t[bit]
    (next_seed, y) = IdpfPoplar.convert(level, s[bit], binder)
    # Implementation note: Here we add the correction word to the
    # output if `next_ctrl` is set. We avoid branching on the value of
    # the control bit in order to reduce side channel leakage.
    mask = Field(next_ctrl.as_unsigned())
    for i in range(len(y)):
        y[i] += w_cw[i] * mask

    return (next_seed, next_ctrl, y)
~~~
{: #idpf-poplar-eval title="IDPF-evaluation generation algorithm of IdpfPoplar."}

### Auxiliary Functions {#idpf-poplar-helper-functions}

~~~
def extend(IdpfPoplar, seed, binder):
    xof = XofFixedKeyAes128(seed, format_dst(1, 0, 0), binder)
    s = [
        xof.next(XofFixedKeyAes128.SEED_SIZE),
        xof.next(XofFixedKeyAes128.SEED_SIZE),
    ]
    b = xof.next(1)[0]
    t = [Field2(b & 1), Field2((b >> 1) & 1)]
    return (s, t)

def convert(IdpfPoplar, level, seed, binder):
    xof = XofFixedKeyAes128(seed, format_dst(1, 0, 1), binder)
    next_seed = xof.next(XofFixedKeyAes128.SEED_SIZE)
    Field = IdpfPoplar.current_field(level)
    w = xof.next_vec(Field, IdpfPoplar.VALUE_LEN)
    return (next_seed, w)

def encode_public_share(IdpfPoplar, correction_words):
    encoded = Bytes()
    control_bits = list(itertools.chain.from_iterable(
        cw[1] for cw in correction_words
    ))
    encoded += pack_bits(control_bits)
    for (level, (seed_cw, _, w_cw)) \
        in enumerate(correction_words):
        Field = IdpfPoplar.current_field(level)
        encoded += seed_cw
        encoded += Field.encode_vec(w_cw)
    return encoded

def decode_public_share(IdpfPoplar, encoded):
    l = (2*IdpfPoplar.BITS + 7) // 8
    encoded_ctrl, encoded = encoded[:l], encoded[l:]
    control_bits = unpack_bits(encoded_ctrl, 2 * IdpfPoplar.BITS)
    correction_words = []
    for level in range(IdpfPoplar.BITS):
        Field = IdpfPoplar.current_field(level)
        ctrl_cw = (
            control_bits[level * 2],
            control_bits[level * 2 + 1],
        )
        l = XofFixedKeyAes128.SEED_SIZE
        seed_cw, encoded = encoded[:l], encoded[l:]
        l = Field.ENCODED_SIZE * IdpfPoplar.VALUE_LEN
        encoded_w_cw, encoded = encoded[:l], encoded[l:]
        w_cw = Field.decode_vec(encoded_w_cw)
        correction_words.append((seed_cw, ctrl_cw, w_cw))
    if len(encoded) != 0:
        raise ERR_DECODE
    return correction_words
~~~
{: #idpf-poplar-helpers title="Helper functions for IdpfPoplar."}

Here, `pack_bits()` takes a list of bits, packs each group of eight bits into a
byte, in LSB to MSB order, padding the most significant bits of the last byte
with zeros as necessary, and returns the byte array. `unpack_bits()` performs
the reverse operation: it takes in a byte array and a number of bits, and
returns a list of bits, extracting eight bits from each byte in turn, in LSB to
MSB order, and stopping after the requested number of bits. If the byte array
has an incorrect length, or if unused bits in the last bytes are not zero, it
throws an error.

## Instantiation {#poplar1-inst}

By default, Poplar1 is instantiated with IdpfPoplar (`VALUE_LEN == 2`) and
XofShake128 ({{xof-shake128}}). This VDAF is suitable for any positive value of
`BITS`. Test vectors can be found in {{test-vectors}}.

# Security Considerations {#security}

VDAFs have two essential security goals:

1. Privacy: An attacker that controls the network, the Collector, and a subset
   of Clients and Aggregators learns nothing about the measurements of honest
   Clients beyond what it can deduce from the aggregate result.

1. Robustness: An attacker that controls the network and a subset of Clients
   cannot cause the Collector to compute anything other than the aggregate of
   the measurements of honest Clients.

Formal definitions of privacy and robustness can be found in {{DPRS23}}. A VDAF
is the core cryptographic primitive of a protocol that achieves the above
privacy and robustness goals. It is not sufficient on its own, however. The
application will need to assure a few security properties, for example:

* Securely distributing the long-lived parameters, in particular the
  verification key.

* Establishing secure channels:

  * Confidential and authentic channels among Aggregators, and between the
    Aggregators and the Collector; and

  * Confidential and Aggregator-authenticated channels between Clients and
    Aggregators.

* Enforcing the non-collusion properties required of the specific VDAF in use.

In such an environment, a VDAF provides the high-level privacy property
described above: The Collector learns only the aggregate measurement, and
nothing about individual measurements aside from what can be inferred from the
aggregate result.  The Aggregators learn neither individual measurements nor the
aggregate result.  The Collector is assured that the aggregate statistic
accurately reflects the inputs as long as the Aggregators correctly executed
their role in the VDAF.

On their own, VDAFs do not mitigate Sybil attacks {{Dou02}}. In this attack, the
adversary observes a subset of input shares transmitted by a Client it is
interested in. It allows the input shares to be processed, but corrupts and
picks bogus measurements for the remaining Clients.  Applications can guard
against these risks by adding additional controls on report submission,
such as Client authentication and rate limits.

VDAFs do not inherently provide differential privacy {{Dwo06}}.  The VDAF approach
to private measurement can be viewed as complementary to differential privacy,
relying on non-collusion instead of statistical noise to protect the privacy of
the inputs.  It is possible that a future VDAF could incorporate differential
privacy features, e.g., by injecting noise before the sharding stage and
removing it after unsharding.

## Requirements for the Verification Key

The Aggregators are responsible for exchanging the verification key in advance
of executing the VDAF. Any procedure is acceptable as long as the following
conditions are met:

1. To ensure robustness of the computation, the Aggregators MUST NOT reveal the
   verification key to the Clients. Otherwise, a malicious Client might be able
   to exploit knowledge of this key to craft an invalid report that would be
   accepted by the Aggregators.

1. To ensure privacy of the measurements, the Aggregators MUST commit to the
   verification key prior to processing reports generated by Clients. Otherwise,
   a malicious Aggregator may be able to craft a verification key that, for a
   given report, causes an honest Aggregator to leak information about the
   measurement during preparation.

Meeting these conditions is required in order to leverage security analysis in
the framework of {{DPRS23}}. Their definition of robustness allows the attacker,
playing the role of a cohort of malicious Clients, to submit arbitrary reports
to the Aggregators and eavesdrop on their communications as they process them.
Security in this model is achievable as long as the verification key is kept
secret from the attacker.

The privacy definition of {{DPRS23}} considers an active attacker that controls
the network and a subset of Aggregators; in addition, the attacker is allowed to
choose the verification key used by each honest Aggregator over the course of
the experiment. Security is achievable in this model as long as the key is
picked at the start of the experiment, prior to any reports being generated.
(The model also requires nonces to be generated at random; see
{{nonce-requirements}} below.)

Meeting these requirements is relatively straightforward. For example, the
Aggregators may designate one of their peers to generate the verification key
and distribute it to the others. To assure Clients of key commitment, the
Clients and (honest) Aggregators could bind reports to a shared context string
derived from the key. For instance, the "task ID" of DAP {{DAP}} could be set to
the hash of the verification key; then as long as honest Aggregators only
consume reports for the task indicated by the Client, forging a new key after
the fact would reduce to finding collisions in the underlying hash function.
(Keeping the key secret from the Clients would require the hash function to be
one-way.) However, since rotating the key implies rotating the task ID, this
scheme would not allow key rotation over the lifetime of a task.

## Requirements for the Nonce {#nonce-requirements}

The sharding and preparation steps of VDAF execution depend on a nonce
associated with the Client's report. To ensure privacy of the underlying
measurement, the Client MUST generate this nonce using a CSPRNG. This is
required in order to leverage security analysis for the privacy definition of
{{DPRS23}}, which assumes the nonce is chosen at random prior to generating the
report.

Other security considerations may require the nonce to be non-repeating. For
example, to achieve differential privacy it is necessary to avoid "over
exposing" a measurement by including it too many times in a single batch or
across multiple batches. It is RECOMMENDED that the nonce generated by the
Client be used by the Aggregators for replay protection.

## Requirements for the Aggregation Parameters

As described in {{sec-daf-validity-scopes}} and {{sec-vdaf-validity-scopes}}
respectively, DAFs and VDAFs may impose restrictions on the re-use of input
shares. This is to ensure that correlated randomness provided by the Client
through the input share is not used more than once, which might compromise
confidentiality of the Client's measurements.

Protocols that make use of VDAFs therefore MUST call `Vdaf.is_valid`
on the set of all aggregation parameters used for a Client's input share, and
only proceed with the preparation and aggregation phases if that function call
returns `True`.

### Additional Privacy Considerations {#agg-param-privacy}

Aggregating a batch of reports multiple times, each time with a different
aggregation parameter, could result in information leakage beyond what is used
by the application.

For example, when Poplar1 is used for heavy hitters, the Aggregators learn not
only the heavy hitters themselves, but also the prefix tree (as defined in
{{poplar1}}) computed along the way. Indeed, this leakage is inherent to any
construction that uses an IDPF ({{idpf}}) in the same way. Depending on the
distribution of the measurements, the prefix tree can leak a significant amount
of information about unpopular inputs. For instance, it is possible (though
perhaps unlikely) for a large set of non-heavy-hitter values to share a common
prefix, which would be leaked by a prefix tree with a sufficiently small
threshold.

The only known, general-purpose approach to mitigating this leakage is via
differential privacy.

> TODO(issue #94) Describe (or point to some description of) the central DP
> mechanism for Poplar described in {{BBCGGI21}}.

## Requirements for XOFs {#xof-vs-ro}

<<<<<<< HEAD
The objects we describe in {{prg}} share a common interface, which we have
called Prg. However, these are not necessarily all modeled as cryptographic
Pseudorandom Generators (PRGs) in the security analyses of our protocols.
Instead, most of them are modeled as random oracles. For these use cases, we
want to be conservative in our assumptions, and hence prescribe PrgSha3 as the
only RECOMMENDED Prg instantiation.

The one exception is the PRG used in the Idpf implementation IdpfPoplar
{{idpf-poplar}}. Here, a random oracle is not needed to prove privacy, since
the analysis of {{BBCGGI21}}, Proposition 1, only requires a PRG.
As observed in {{GKWY20}}, a PRG can be instantiated from a correlation-robust
hash function `H`. Informally, correlation robustness requires that for a random
`r`, `H(xor(r, x))` is indistinguishable from a random function for any `x`.
A PRG can therefore be constructed as
`PRG(r) = H(xor(r, 1)) || H(xor r, 2) || ...`,
since each individual hash function evaluation is indistinguishable from a random
function.

Our construction at {{prg-fixed-key-aes128}} implements a correlation-robust
hash function using fixed-key AES. For security, it assumes that AES with a
fixed key can be modeled as a random permutation {{GKWY20}}. Additionally, we
use a different AES key for every client, which in the ideal cipher model leads
to better concrete security {{GKWWY20}}.

We note that for robustness, the analysis of {{DPRS23}} still assumes a random
oracle to make the Idpf *extractable*. While PrgFixedKeyAes128 has been shown
to be differentiable from a random oracle {{GKWWY20}}, there are no known
attacks exploiting this difference.
We also stress that beven if the Idpf is not extractable, the Poplar1 guarantees
that every client can contribute to at most one prefix among the ones being
evaluated by the helpers.
=======
XofShake128 is designed to be indifferentiable from a random oracle {{MRH04}},
making it a suitable choice for most situations, in particular wherever the XOF
is modeled as a random oracle in existing security analysis.

XofFixedKeyAes128 is known to be differentiable from a random oracle
{{GKWWY20}} and is therefore NOT RECOMMENDED for general use. It is used only by
IdpfPoplar ({{idpf-poplar}}) whose security analysis does not require a random
oracle.
>>>>>>> 402438c2

> TODO(issue #216) Justify this claim.

> OPEN ISSUE: We may want to drop the common interface for XOFs and random
> oracles. See issue #159.

# IANA Considerations

A codepoint for each (V)DAF in this document is defined in the table below. Note
that `0xFFFF0000` through `0xFFFFFFFF` are reserved for private use.

| Value                        | Scheme               | Type | Reference                |
|:-----------------------------|:---------------------|:-----|:-------------------------|
| `0x00000000`                 | Prio3Count         | VDAF | {{prio3count}}     |
| `0x00000001`                 | Prio3Sum           | VDAF | {{prio3sum}}       |
| `0x00000002`                 | Prio3SumVec        | VDAF | {{prio3sumvec}}    |
| `0x00000003`                 | Prio3Histogram     | VDAF | {{prio3histogram}} |
| `0x00000004` to `0x00000FFF` | reserved for Prio3 | VDAF | n/a                |
| `0x00001000`                 | Poplar1            | VDAF | {{poplar1-inst}}   |
| `0xFFFF0000` to `0xFFFFFFFF` | reserved           | n/a  | n/a                |
{: #codepoints title="Unique identifiers for (V)DAFs."}

> TODO Add IANA considerations for the codepoints summarized in {{codepoints}}.

--- back

# Acknowledgments
{:numbered="false"}

The security considerations in {{security}} are based largely on the security
analysis of {{DPRS23}}. Thanks to Hannah Davis and Mike Rosulek, who lent their
time to developing definitions and security proofs.

Thanks to Henry Corrigan-Gibbs, Armando Faz-Hernández, Simon Friedberger, Tim
Geoghegan, Brandon Pitman, Mariana Raykova, Jacob Rothstein, Shan Wang, Xiao
Wang, and Christopher Wood for useful feedback on and contributions to the
spec.

# Test Vectors {#test-vectors}
{:numbered="false"}

[TO BE REMOVED BY RFC EDITOR: Machine-readable test vectors can be found at
https://github.com/cfrg/draft-irtf-cfrg-vdaf/tree/main/poc/test_vec.]

Test vectors cover the generation of input shares and the conversion of input
shares into output shares. Vectors specify the verification key, measurements,
aggregation parameter, and any parameters needed to construct the VDAF. (For
example, for `Prio3Sum`, the user specifies the number of bits for representing
each summand.)

Byte strings are encoded in hexadecimal. To make the tests deterministic, the
random inputs of randomized algorithms were fixed to the byte sequence starting
with `0`, incrementing by `1`, and wrapping at `256`:

~~~
0, 1, 2, ..., 255, 0, 1, 2, ...
~~~

## Prio3Count {#testvec-prio3count}
{:numbered="false"}

> TODO Copy the machine readable vectors from the source repository
> (https://github.com/cfrg/draft-irtf-cfrg-vdaf/tree/main/poc/test_vec) and
> format them for humans.

## Prio3Sum {#testvec-prio3sum}
{:numbered="false"}

> TODO Copy the machine readable vectors from the source repository
> (https://github.com/cfrg/draft-irtf-cfrg-vdaf/tree/main/poc/test_vec) and
> format them for humans.

## Prio3SumVec {#testvec-prio3sumvec}
{:numbered="false"}

> TODO Copy the machine readable vectors from the source repository
> (https://github.com/cfrg/draft-irtf-cfrg-vdaf/tree/main/poc/test_vec) and
> format them for humans.

## Prio3Histogram {#testvec-prio3histogram}
{:numbered="false"}

> TODO Copy the machine readable vectors from the source repository
> (https://github.com/cfrg/draft-irtf-cfrg-vdaf/tree/main/poc/test_vec) and
> format them for humans.

## Poplar1 {#testvec-poplar1}
{:numbered="false"}

> TODO Copy the machine readable vectors from the source repository
> (https://github.com/cfrg/draft-irtf-cfrg-vdaf/tree/main/poc/test_vec) and
> format them for humans.<|MERGE_RESOLUTION|>--- conflicted
+++ resolved
@@ -145,7 +145,6 @@
     seriesinfo: CRYPTO 2020
     target: https://link.springer.com/chapter/10.1007/978-3-030-56880-1_28
 
-<<<<<<< HEAD
   GKWY20:
     title: Efficient and Secure Multiparty Computation from Fixed-Key Block Ciphers
     authors:
@@ -156,7 +155,7 @@
     date: 2020
     seriesinfo: S&P 2020
     target: https://eprint.iacr.org/2019/074
-=======
+
   MRH04:
     title: "Indifferentiability, impossibility results on reductions, and applications to the random oracle methodology"
     seriesinfo:
@@ -178,7 +177,6 @@
         ins: C. Holenstein
         name: Clemens Holenstein
         org: ETH Zurich
->>>>>>> 402438c2
 
   OriginTelemetry:
     title: "Origin Telemetry"
@@ -4528,53 +4526,36 @@
 
 ## Requirements for XOFs {#xof-vs-ro}
 
-<<<<<<< HEAD
-The objects we describe in {{prg}} share a common interface, which we have
-called Prg. However, these are not necessarily all modeled as cryptographic
-Pseudorandom Generators (PRGs) in the security analyses of our protocols.
-Instead, most of them are modeled as random oracles. For these use cases, we
-want to be conservative in our assumptions, and hence prescribe PrgSha3 as the
-only RECOMMENDED Prg instantiation.
-
-The one exception is the PRG used in the Idpf implementation IdpfPoplar
-{{idpf-poplar}}. Here, a random oracle is not needed to prove privacy, since
-the analysis of {{BBCGGI21}}, Proposition 1, only requires a PRG.
+As described in {{xof}}, our constructions rely on an interface for eXtendable
+Output Functions (XOFs). In the security analyses of our protocols, these are
+mostly modelled as random oracles. XofShake128 is designed to be
+indifferentiable from a random oracle {{MRH04}}, making it a suitable choice
+for most situations.
+
+The one exception is the Idpf implementation IdpfPoplar {{idpf-poplar}}.
+Here, a random oracle is not needed to prove privacy, since the analysis of
+{{BBCGGI21}}, Proposition 1, only requires a Pseudorandom Generator (PRG).
 As observed in {{GKWY20}}, a PRG can be instantiated from a correlation-robust
 hash function `H`. Informally, correlation robustness requires that for a random
 `r`, `H(xor(r, x))` is indistinguishable from a random function for any `x`.
 A PRG can therefore be constructed as
-`PRG(r) = H(xor(r, 1)) || H(xor r, 2) || ...`,
+`PRG(r) = H(xor(r, 1)) || H(xor(r, 2)) || ...`,
 since each individual hash function evaluation is indistinguishable from a random
 function.
 
-Our construction at {{prg-fixed-key-aes128}} implements a correlation-robust
+Our construction at {{xof-fixed-key-aes128}} implements a correlation-robust
 hash function using fixed-key AES. For security, it assumes that AES with a
 fixed key can be modeled as a random permutation {{GKWY20}}. Additionally, we
 use a different AES key for every client, which in the ideal cipher model leads
 to better concrete security {{GKWWY20}}.
 
 We note that for robustness, the analysis of {{DPRS23}} still assumes a random
-oracle to make the Idpf *extractable*. While PrgFixedKeyAes128 has been shown
+oracle to make the Idpf *extractable*. While XofFixedKeyAes128 has been shown
 to be differentiable from a random oracle {{GKWWY20}}, there are no known
 attacks exploiting this difference.
 We also stress that beven if the Idpf is not extractable, the Poplar1 guarantees
 that every client can contribute to at most one prefix among the ones being
 evaluated by the helpers.
-=======
-XofShake128 is designed to be indifferentiable from a random oracle {{MRH04}},
-making it a suitable choice for most situations, in particular wherever the XOF
-is modeled as a random oracle in existing security analysis.
-
-XofFixedKeyAes128 is known to be differentiable from a random oracle
-{{GKWWY20}} and is therefore NOT RECOMMENDED for general use. It is used only by
-IdpfPoplar ({{idpf-poplar}}) whose security analysis does not require a random
-oracle.
->>>>>>> 402438c2
-
-> TODO(issue #216) Justify this claim.
-
-> OPEN ISSUE: We may want to drop the common interface for XOFs and random
-> oracles. See issue #159.
 
 # IANA Considerations
 
